const std = @import("std");
const math = std.math;
const mem = std.mem;
const Allocator = mem.Allocator;
const ArrayList = std.ArrayList;
const AutoHashMap = std.AutoHashMap;

const ZiggySynthError = error{
    InvalidSoundFont,
    InvalidMidiFile,
    SampleRateIsOutOfRange,
    BlockSizeIsOutOfRange,
    MaximumPolyphonyIsOutOfRange,
    Unexpected,
};

const ArrayMath = struct {
    fn multiplyAdd(a: f32, x: []f32, destination: []f32) void {
        for (x, destination) |value, *dst| {
            dst.* += a * value;
        }
    }

    fn multiplyAddSlope(a: f32, step: f32, x: []f32, destination: []f32) void {
        var slope = a;
        for (x, destination) |value, *dst| {
            dst.* += slope * value;
            slope += step;
        }
    }
};

const BinaryReader = struct {
    fn read(comptime T: type, reader: anytype) !T {
        var data: [@sizeOf(T)]u8 = undefined;
        _ = try reader.readNoEof(&data);
        return @bitCast(data);
    }

    fn readBigEndian(comptime T: type, reader: anytype) !T {
        var data: [@sizeOf(T)]u8 = undefined;
        _ = try reader.readNoEof(&data);
        return @byteSwap(@as(T, @bitCast(data)));
    }

    fn readIntVariableLength(reader: anytype) !i32 {
        var acc: i32 = 0;
        var count: i32 = 0;

        while (true) {
            const value: i32 = @intCast(try BinaryReader.read(u8, reader));
            acc = (acc << 7) | (value & 127);
            if ((value & 128) == 0) {
                break;
            }
            count += 1;
            if (count == 4) {
                return ZiggySynthError.Unexpected;
            }
        }

        return acc;
    }
};

fn ReadCounter(comptime T: type) type {
    return struct {
        const Self = @This();

        reader: T,
        count: usize,

        fn init(reader: T) Self {
            return Self{
                .reader = reader,
                .count = 0,
            };
        }

        fn readNoEof(self: *Self, buf: []u8) !void {
            try self.reader.readNoEof(buf);
            self.count += buf.len;
        }

        fn skipBytes(self: *Self, num_bytes: u64, options: anytype) !void {
            try self.skipBytes(num_bytes, options);
            self.count += num_bytes;
        }
    };
}

pub const SoundFont = struct {
    const Self = @This();

    allocator: Allocator,
    wave_data: []i16,
    sample_headers: []SampleHeader,
    presets: []Preset,
    preset_regions: []PresetRegion,
    instruments: []Instrument,
    instrument_regions: []InstrumentRegion,

    pub fn init(allocator: Allocator, reader: anytype) !Self {
        var wave_data: ?[]i16 = null;
        var sample_headers: ?[]SampleHeader = null;
        var presets: ?[]Preset = null;
        var preset_regions: ?[]PresetRegion = null;
        var instruments: ?[]Instrument = null;
        var instrument_regions: ?[]InstrumentRegion = null;

        errdefer {
            if (wave_data) |value| allocator.free(value);
            if (sample_headers) |value| allocator.free(value);
            if (presets) |value| allocator.free(value);
            if (preset_regions) |value| allocator.free(value);
            if (instruments) |value| allocator.free(value);
            if (instrument_regions) |value| allocator.free(value);
        }

        const chunk_id = try BinaryReader.read([4]u8, reader);
        if (!mem.eql(u8, &chunk_id, "RIFF")) {
            return ZiggySynthError.InvalidSoundFont;
        }

        _ = try BinaryReader.read(u32, reader);

        const form_type = try BinaryReader.read([4]u8, reader);
        if (!mem.eql(u8, &form_type, "sfbk")) {
            return ZiggySynthError.InvalidSoundFont;
        }

        try SoundFont.skipInfo(reader);

        const sampleData = try SoundFontSampleData.init(allocator, reader);
        wave_data = sampleData.wave_data;

        const parameters = try SoundFontParameters.init(allocator, reader);
        sample_headers = parameters.sample_headers;
        presets = parameters.presets;
        preset_regions = parameters.preset_regions;
        instruments = parameters.instruments;
        instrument_regions = parameters.instrument_regions;

        return Self{
            .allocator = allocator,
            .wave_data = wave_data.?,
            .sample_headers = sample_headers.?,
            .presets = presets.?,
            .preset_regions = preset_regions.?,
            .instruments = instruments.?,
            .instrument_regions = instrument_regions.?,
        };
    }

    pub fn deinit(self: *Self) void {
        self.allocator.free(self.wave_data);
        self.allocator.free(self.sample_headers);
        self.allocator.free(self.presets);
        self.allocator.free(self.preset_regions);
        self.allocator.free(self.instruments);
        self.allocator.free(self.instrument_regions);
    }

    fn skipInfo(reader: anytype) !void {
        const chunk_id = try BinaryReader.read([4]u8, reader);
        if (!mem.eql(u8, &chunk_id, "LIST")) {
            return ZiggySynthError.InvalidSoundFont;
        }

        const size = try BinaryReader.read(u32, reader);
        try reader.skipBytes(size, .{});
    }
};

const SoundFontSampleData = struct {
    const Self = @This();

    bits_per_sample: i32,
    wave_data: []i16,

    fn init(allocator: Allocator, reader: anytype) !Self {
        var wave_data: ?[]i16 = null;

        errdefer {
            if (wave_data) |value| allocator.free(value);
        }

        const chunk_id = try BinaryReader.read([4]u8, reader);
        if (!mem.eql(u8, &chunk_id, "LIST")) {
            return ZiggySynthError.InvalidSoundFont;
        }

        const end = try BinaryReader.read(u32, reader);
        var rc = ReadCounter(@TypeOf(reader)).init(reader);

        const list_type = try BinaryReader.read([4]u8, &rc);
        if (!mem.eql(u8, &list_type, "sdta")) {
            return ZiggySynthError.InvalidSoundFont;
        }

        while (rc.count < end) {
            const id = try BinaryReader.read([4]u8, &rc);
            const size = try BinaryReader.read(u32, &rc);

            if (mem.eql(u8, &id, "smpl")) {
                wave_data = try allocator.alloc(i16, size / 2);
<<<<<<< HEAD
                try rc.readNoEof(@ptrCast([*]u8, wave_data.?.ptr)[0..size]);
=======
                try reader.readNoEof(@as([*]u8, @ptrCast(wave_data.?.ptr))[0..size]);
>>>>>>> dea4ea33
            } else if (mem.eql(u8, &id, "sm24")) {
                try rc.skipBytes(size, .{});
            } else {
                return ZiggySynthError.InvalidSoundFont;
            }
        }

        _ = wave_data orelse return ZiggySynthError.InvalidSoundFont;

        return Self{
            .bits_per_sample = 16,
            .wave_data = wave_data.?,
        };
    }
};

const SoundFontParameters = struct {
    const Self = @This();

    sample_headers: []SampleHeader,
    presets: []Preset,
    preset_regions: []PresetRegion,
    instruments: []Instrument,
    instrument_regions: []InstrumentRegion,

    fn init(allocator: Allocator, reader: anytype) !Self {
        var preset_infos: ?[]PresetInfo = null;
        var preset_bag: ?[]ZoneInfo = null;
        var preset_generators: ?[]Generator = null;
        var instrument_infos: ?[]InstrumentInfo = null;
        var instrument_bag: ?[]ZoneInfo = null;
        var instrument_generators: ?[]Generator = null;
        var sample_headers: ?[]SampleHeader = null;

        defer {
            if (preset_infos) |value| allocator.free(value);
            if (preset_bag) |value| allocator.free(value);
            if (preset_generators) |value| allocator.free(value);
            if (instrument_infos) |value| allocator.free(value);
            if (instrument_bag) |value| allocator.free(value);
            if (instrument_generators) |value| allocator.free(value);
        }

        errdefer {
            if (sample_headers) |value| allocator.free(value);
        }

        const chunk_id = try BinaryReader.read([4]u8, reader);
        if (!mem.eql(u8, &chunk_id, "LIST")) {
            return ZiggySynthError.InvalidSoundFont;
        }

        const end = try BinaryReader.read(u32, reader);
        var pos: u32 = 0;

        const list_type = try BinaryReader.read([4]u8, reader);
        if (!mem.eql(u8, &list_type, "pdta")) {
            return ZiggySynthError.InvalidSoundFont;
        }
        pos += 4;

        while (pos < end) {
            const id = try BinaryReader.read([4]u8, reader);
            pos += 4;

            const size = try BinaryReader.read(u32, reader);
            pos += 4;

            if (mem.eql(u8, &id, "phdr")) {
                preset_infos = try PresetInfo.readFromChunk(allocator, reader, size);
            } else if (mem.eql(u8, &id, "pbag")) {
                preset_bag = try ZoneInfo.readFromChunk(allocator, reader, size);
            } else if (mem.eql(u8, &id, "pmod")) {
                try reader.skipBytes(size, .{});
            } else if (mem.eql(u8, &id, "pgen")) {
                preset_generators = try Generator.readFromChunk(allocator, reader, size);
            } else if (mem.eql(u8, &id, "inst")) {
                instrument_infos = try InstrumentInfo.readFromChunk(allocator, reader, size);
            } else if (mem.eql(u8, &id, "ibag")) {
                instrument_bag = try ZoneInfo.readFromChunk(allocator, reader, size);
            } else if (mem.eql(u8, &id, "imod")) {
                try reader.skipBytes(size, .{});
            } else if (mem.eql(u8, &id, "igen")) {
                instrument_generators = try Generator.readFromChunk(allocator, reader, size);
            } else if (mem.eql(u8, &id, "shdr")) {
                sample_headers = try SampleHeader.readFromChunk(allocator, reader, size);
            } else {
                return ZiggySynthError.InvalidSoundFont;
            }

            pos += size;
        }

        _ = preset_infos orelse return ZiggySynthError.InvalidSoundFont;
        _ = preset_bag orelse return ZiggySynthError.InvalidSoundFont;
        _ = preset_generators orelse return ZiggySynthError.InvalidSoundFont;
        _ = instrument_infos orelse return ZiggySynthError.InvalidSoundFont;
        _ = instrument_bag orelse return ZiggySynthError.InvalidSoundFont;
        _ = instrument_generators orelse return ZiggySynthError.InvalidSoundFont;
        _ = sample_headers orelse return ZiggySynthError.InvalidSoundFont;

        const instrument_zones = try Zone.create(allocator, instrument_bag.?, instrument_generators.?);
        defer allocator.free(instrument_zones);

        const instrument_regions = try InstrumentRegion.create(allocator, instrument_infos.?, instrument_zones, sample_headers.?);
        errdefer allocator.free(instrument_regions);

        const instruments = try Instrument.create(allocator, instrument_infos.?, instrument_zones, instrument_regions);
        errdefer allocator.free(instruments);

        const preset_zones = try Zone.create(allocator, preset_bag.?, preset_generators.?);
        defer allocator.free(preset_zones);

        const preset_regions = try PresetRegion.create(allocator, preset_infos.?, preset_zones, instruments);
        errdefer allocator.free(preset_regions);

        const presets = try Preset.create(allocator, preset_infos.?, preset_zones, preset_regions);
        errdefer allocator.free(presets);

        return Self{
            .sample_headers = sample_headers.?,
            .presets = presets,
            .preset_regions = preset_regions,
            .instruments = instruments,
            .instrument_regions = instrument_regions,
        };
    }
};

const SoundFontMath = struct {
    const HALF_PI: f32 = math.pi / 2.0;
    const NON_AUDIBLE: f32 = 1.0E-3;
    const LOG_NON_AUDIBLE: f32 = @log(1.0E-3);

    fn clamp(value: f32, min: f32, max: f32) f32 {
        if (value < min) {
            return min;
        } else if (value > max) {
            return max;
        } else {
            return value;
        }
    }

    fn timecentsToSeconds(x: f32) f32 {
        return math.pow(f32, 2.0, (1.0 / 1200.0) * x);
    }

    fn centsToHertz(x: f32) f32 {
        return 8.176 * math.pow(f32, 2.0, (1.0 / 1200.0) * x);
    }

    fn centsToMultiplyingFactor(x: f32) f32 {
        return math.pow(f32, 2.0, (1.0 / 1200.0) * x);
    }

    fn decibelsToLinear(x: f32) f32 {
        return math.pow(f32, 10.0, 0.05 * x);
    }

    fn linearToDecibels(x: f32) f32 {
        return 20.0 * @log10(x);
    }

    fn keyNumberToMultiplyingFactor(cents: i32, key: i32) f32 {
        return timecentsToSeconds(@floatFromInt(cents * (60 - key)));
    }

    fn expCutoff(x: f64) f64 {
        if (x < SoundFontMath.LOG_NON_AUDIBLE) {
            return 0.0;
        } else {
            return @exp(x);
        }
    }
};

const Generator = struct {
    const Self = @This();

    generator_type: u16,
    value: i16,

    fn init(reader: anytype) !Self {
        const generator_type = try BinaryReader.read(u16, reader);
        const value = try BinaryReader.read(i16, reader);

        return Self{
            .generator_type = generator_type,
            .value = value,
        };
    }

    fn readFromChunk(allocator: Allocator, reader: anytype, size: usize) ![]Self {
        if (size % 4 != 0) {
            return ZiggySynthError.InvalidSoundFont;
        }

        const count = size / 4 - 1;

        var generators = try allocator.alloc(Self, count);
        errdefer allocator.free(generators);

        for (0..count) |i| {
            generators[i] = try Generator.init(reader);
        }

        // The last one is the terminator.
        _ = try Generator.init(reader);

        return generators;
    }
};

const GeneratorType = struct {
    const START_ADDRESS_OFFSET: u16 = 0;
    const END_ADDRESS_OFFSET: u16 = 1;
    const START_LOOP_ADDRESS_OFFSET: u16 = 2;
    const END_LOOP_ADDRESS_OFFSET: u16 = 3;
    const START_ADDRESS_COARSE_OFFSET: u16 = 4;
    const MODULATION_LFO_TO_PITCH: u16 = 5;
    const VIBRATO_LFO_TO_PITCH: u16 = 6;
    const MODULATION_ENVELOPE_TO_PITCH: u16 = 7;
    const INITIAL_FILTER_CUTOFF_FREQUENCY: u16 = 8;
    const INITIAL_FILTER_Q: u16 = 9;
    const MODULATION_LFO_TO_FILTER_CUTOFF_FREQUENCY: u16 = 10;
    const MODULATION_ENVELOPE_TO_FILTER_CUTOFF_FREQUENCY: u16 = 11;
    const END_ADDRESS_COARSE_OFFSET: u16 = 12;
    const MODULATION_LFO_TO_VOLUME: u16 = 13;
    const UNUSED_1: u16 = 14;
    const CHORUS_EFFECTS_SEND: u16 = 15;
    const REVERB_EFFECTS_SEND: u16 = 16;
    const PAN: u16 = 17;
    const UNUSED_2: u16 = 18;
    const UNUSED_3: u16 = 19;
    const UNUSED_4: u16 = 20;
    const DELAY_MODULATION_LFO: u16 = 21;
    const FREQUENCY_MODULATION_LFO: u16 = 22;
    const DELAY_VIBRATO_LFO: u16 = 23;
    const FREQUENCY_VIBRATO_LFO: u16 = 24;
    const DELAY_MODULATION_ENVELOPE: u16 = 25;
    const ATTACK_MODULATION_ENVELOPE: u16 = 26;
    const HOLD_MODULATION_ENVELOPE: u16 = 27;
    const DECAY_MODULATION_ENVELOPE: u16 = 28;
    const SUSTAIN_MODULATION_ENVELOPE: u16 = 29;
    const RELEASE_MODULATION_ENVELOPE: u16 = 30;
    const KEY_NUMBER_TO_MODULATION_ENVELOPE_HOLD: u16 = 31;
    const KEY_NUMBER_TO_MODULATION_ENVELOPE_DECAY: u16 = 32;
    const DELAY_VOLUME_ENVELOPE: u16 = 33;
    const ATTACK_VOLUME_ENVELOPE: u16 = 34;
    const HOLD_VOLUME_ENVELOPE: u16 = 35;
    const DECAY_VOLUME_ENVELOPE: u16 = 36;
    const SUSTAIN_VOLUME_ENVELOPE: u16 = 37;
    const RELEASE_VOLUME_ENVELOPE: u16 = 38;
    const KEY_NUMBER_TO_VOLUME_ENVELOPE_HOLD: u16 = 39;
    const KEY_NUMBER_TO_VOLUME_ENVELOPE_DECAY: u16 = 40;
    const INSTRUMENT: u16 = 41;
    const RESERVED_1: u16 = 42;
    const KEY_RANGE: u16 = 43;
    const VELOCITY_RANGE: u16 = 44;
    const START_LOOP_ADDRESS_COARSE_OFFSET: u16 = 45;
    const KEY_NUMBER: u16 = 46;
    const VELOCITY: u16 = 47;
    const INITIAL_ATTENUATION: u16 = 48;
    const RESERVED_2: u16 = 49;
    const END_LOOP_ADDRESS_COARSE_OFFSET: u16 = 50;
    const COARSE_TUNE: u16 = 51;
    const FINE_TUNE: u16 = 52;
    const SAMPLE_ID: u16 = 53;
    const SAMPLE_MODES: u16 = 54;
    const RESERVED_3: u16 = 55;
    const SCALE_TUNING: u16 = 56;
    const EXCLUSIVE_CLASS: u16 = 57;
    const OVERRIDING_ROOT_KEY: u16 = 58;
    const UNUSED_5: u16 = 59;
    const UNUSED_END: u16 = 60;

    const COUNT: usize = 61;
};

const Zone = struct {
    const Self = @This();

    const empty_generators: [0]Generator = .{};

    generators: []Generator,

    fn empty() Self {
        return Self{
            .generators = &empty_generators,
        };
    }

    fn init(info: *ZoneInfo, generators: []Generator) Self {
        const start = info.generator_index;
        const end = start + info.generator_count;
        var segment = generators[start..end];

        return Self{
            .generators = segment,
        };
    }

    fn create(allocator: Allocator, infos: []ZoneInfo, generators: []Generator) ![]Self {
        if (infos.len <= 1) {
            return ZiggySynthError.InvalidSoundFont;
        }

        // The last one is the terminator.
        const count = infos.len - 1;

        var zones = try allocator.alloc(Self, count);
        errdefer allocator.free(zones);

        for (0..count) |i| {
            zones[i] = Zone.init(&infos[i], generators);
        }

        return zones;
    }
};

const ZoneInfo = struct {
    const Self = @This();

    generator_index: usize,
    modulator_index: usize,
    generator_count: usize,
    modulator_count: usize,

    fn init(reader: anytype) !Self {
        const generator_index = try BinaryReader.read(u16, reader);
        const modulator_index = try BinaryReader.read(u16, reader);

        return Self{
            .generator_index = generator_index,
            .modulator_index = modulator_index,
            .generator_count = 0,
            .modulator_count = 0,
        };
    }

    fn readFromChunk(allocator: Allocator, reader: anytype, size: usize) ![]Self {
        if (size % 4 != 0) {
            return ZiggySynthError.InvalidSoundFont;
        }

        const count = size / 4;

        var zones = try allocator.alloc(Self, count);
        errdefer allocator.free(zones);

        for (0..count) |i| {
            zones[i] = try ZoneInfo.init(reader);
        }

        for (0..count - 1) |i| {
            zones[i].generator_count = zones[i + 1].generator_index - zones[i].generator_index;
            zones[i].modulator_count = zones[i + 1].modulator_index - zones[i].modulator_index;
        }

        return zones;
    }
};

pub const Preset = struct {
    const Self = @This();

    name: [20]u8,
    patch_number: i32,
    bank_number: i32,
    regions: []PresetRegion,

    fn init(info: *const PresetInfo, regions: []PresetRegion) Self {
        return Self{
            .name = info.name,
            .patch_number = info.patch_number,
            .bank_number = info.bank_number,
            .regions = regions,
        };
    }

    fn create(allocator: Allocator, infos: []PresetInfo, all_zones: []Zone, all_regions: []PresetRegion) ![]Self {
        // The last one is the terminator.
        const preset_count = infos.len - 1;

        var presets = try allocator.alloc(Self, preset_count);
        errdefer allocator.free(presets);

        var region_index: usize = 0;
        for (0..preset_count) |preset_index| {
            const info = infos[preset_index];
            const zones = all_zones[info.zone_start_index..info.zone_end_index];

            var region_count: usize = undefined;
            // Is the first one the global zone?
            if (PresetRegion.containsGlobalZone(zones)) {
                // The first one is the global zone.
                region_count = zones.len - 1;
            } else {
                // No global zone.
                region_count = zones.len;
            }

            const region_end = region_index + region_count;
            presets[preset_index] = Preset.init(&info, all_regions[region_index..region_end]);
            region_index += region_count;
        }

        if (region_index != all_regions.len) {
            return ZiggySynthError.Unexpected;
        }

        return presets;
    }

    fn getPatchNumber(self: *const Self) i32 {
        return self.patch_number;
    }

    fn getBankNumber(self: *const Self) i32 {
        return self.bank_number;
    }
};

pub const PresetRegion = struct {
    const Self = @This();

    instrument: *Instrument,
    gs: [GeneratorType.COUNT]i16,

    fn containsGlobalZone(zones: []Zone) bool {
        if (zones[0].generators.len == 0) {
            return true;
        }

        if (zones[0].generators[zones[0].generators.len - 1].generator_type != GeneratorType.INSTRUMENT) {
            return true;
        }

        return false;
    }

    fn countRegions(infos: []PresetInfo, all_zones: []Zone) usize {
        // The last one is the terminator.
        const preset_count = infos.len - 1;

        var sum: usize = 0;
        for (0..preset_count) |preset_index| {
            const info = infos[preset_index];
            const zones = all_zones[info.zone_start_index..info.zone_end_index];

            // Is the first one the global zone?
            if (PresetRegion.containsGlobalZone(zones)) {
                // The first one is the global zone.
                sum += zones.len - 1;
            } else {
                // No global zone.
                sum += zones.len;
            }
        }

        return sum;
    }

    fn setParameter(gs: *[GeneratorType.COUNT]i16, generator: *const Generator) void {
        const index = generator.generator_type;

        // Unknown generators should be ignored.
        if (index < gs.len) {
            gs[index] = generator.value;
        }
    }

    fn init(global: *const Zone, local: *const Zone, instruments: []Instrument) !Self {
        var gs = mem.zeroes([GeneratorType.COUNT]i16);
        gs[GeneratorType.KEY_RANGE] = 0x7F00;
        gs[GeneratorType.VELOCITY_RANGE] = 0x7F00;

        for (global.generators) |value| {
            setParameter(&gs, &value);
        }

        for (local.generators) |value| {
            setParameter(&gs, &value);
        }

        const id: usize = @intCast(gs[GeneratorType.INSTRUMENT]);
        if (id >= instruments.len) {
            return ZiggySynthError.InvalidSoundFont;
        }
        const instrument = &instruments[id];

        return Self{
            .instrument = instrument,
            .gs = gs,
        };
    }

    fn create(allocator: Allocator, infos: []PresetInfo, all_zones: []Zone, instruments: []Instrument) ![]Self {
        // The last one is the terminator.
        const preset_count = infos.len - 1;

        var regions = try allocator.alloc(Self, PresetRegion.countRegions(infos, all_zones));
        errdefer allocator.free(regions);
        var region_index: usize = 0;

        for (0..preset_count) |preset_index| {
            const info = infos[preset_index];
            const zones = all_zones[info.zone_start_index..info.zone_end_index];

            // Is the first one the global zone?
            if (PresetRegion.containsGlobalZone(zones)) {
                // The first one is the global zone.
                for (0..zones.len - 1) |i| {
                    regions[region_index] = try PresetRegion.init(&zones[0], &zones[i + 1], instruments);
                    region_index += 1;
                }
            } else {
                // No global zone.
                for (0..zones.len) |i| {
                    regions[region_index] = try PresetRegion.init(&Zone.empty(), &zones[i], instruments);
                    region_index += 1;
                }
            }
        }

        if (region_index != regions.len) {
            return ZiggySynthError.Unexpected;
        }

        return regions;
    }

    pub fn contains(self: *const Self, key: i32, velocity: i32) bool {
        const contains_key = self.getKeyRangeStart() <= key and key <= self.getKeyRangeEnd();
        const contains_velocity = self.getVelocityRangeStart() <= velocity and velocity <= self.getVelocityRangeEnd();
        return contains_key and contains_velocity;
    }

    pub fn getModulationLfoToPitch(self: *const Self) i32 {
        return @as(i32, @intCast(self.gs[GeneratorType.MODULATION_LFO_TO_PITCH]));
    }

    pub fn getVibratoLfoToPitch(self: *const Self) i32 {
        return @as(i32, @intCast(self.gs[GeneratorType.VIBRATO_LFO_TO_PITCH]));
    }

    pub fn getModulationEnvelopeToPitch(self: *const Self) i32 {
        return @as(i32, @intCast(self.gs[GeneratorType.MODULATION_ENVELOPE_TO_PITCH]));
    }

    pub fn getInitialFilterCutoffFrequency(self: *const Self) f32 {
        return SoundFontMath.centsToMultiplyingFactor(@as(f32, @floatFromInt(self.gs[GeneratorType.INITIAL_FILTER_CUTOFF_FREQUENCY])));
    }

    pub fn getInitialFilterQ(self: *const Self) f32 {
        return 0.1 * @as(f32, @floatFromInt(self.gs[GeneratorType.INITIAL_FILTER_Q]));
    }

    pub fn getModulationLfoToFilterCutoffFrequency(self: *const Self) i32 {
        return @as(i32, @intCast(self.gs[GeneratorType.MODULATION_LFO_TO_FILTER_CUTOFF_FREQUENCY]));
    }

    pub fn getModulationEnvelopeToFilterCutoffFrequency(self: *const Self) i32 {
        return @as(i32, @intCast(self.gs[GeneratorType.MODULATION_ENVELOPE_TO_FILTER_CUTOFF_FREQUENCY]));
    }

    pub fn getModulationLfoToVolume(self: *const Self) f32 {
        return 0.1 * @as(f32, @floatFromInt(self.gs[GeneratorType.MODULATION_LFO_TO_VOLUME]));
    }

    pub fn getChorusEffectsSend(self: *const Self) f32 {
        return 0.1 * @as(f32, @floatFromInt(self.gs[GeneratorType.CHORUS_EFFECTS_SEND]));
    }

    pub fn getReverbEffectsSend(self: *const Self) f32 {
        return 0.1 * @as(f32, @floatFromInt(self.gs[GeneratorType.REVERB_EFFECTS_SEND]));
    }

    pub fn getPan(self: *const Self) f32 {
        return 0.1 * @as(f32, @floatFromInt(self.gs[GeneratorType.PAN]));
    }

    pub fn getDelayModulationLfo(self: *const Self) f32 {
        return SoundFontMath.centsToMultiplyingFactor(@as(f32, @floatFromInt(self.gs[GeneratorType.DELAY_MODULATION_LFO])));
    }

    pub fn getFrequencyModulationLfo(self: *const Self) f32 {
        return SoundFontMath.centsToMultiplyingFactor(@as(f32, @floatFromInt(self.gs[GeneratorType.FREQUENCY_MODULATION_LFO])));
    }

    pub fn getDelayVibratoLfo(self: *const Self) f32 {
        return SoundFontMath.centsToMultiplyingFactor(@as(f32, @floatFromInt(self.gs[GeneratorType.DELAY_VIBRATO_LFO])));
    }

    pub fn getFrequencyVibratoLfo(self: *const Self) f32 {
        return SoundFontMath.centsToMultiplyingFactor(@as(f32, @floatFromInt(self.gs[GeneratorType.FREQUENCY_VIBRATO_LFO])));
    }

    pub fn getDelayModulationEnvelope(self: *const Self) f32 {
        return SoundFontMath.centsToMultiplyingFactor(@as(f32, @floatFromInt(self.gs[GeneratorType.DELAY_MODULATION_ENVELOPE])));
    }

    pub fn getAttackModulationEnvelope(self: *const Self) f32 {
        return SoundFontMath.centsToMultiplyingFactor(@as(f32, @floatFromInt(self.gs[GeneratorType.ATTACK_MODULATION_ENVELOPE])));
    }

    pub fn getHoldModulationEnvelope(self: *const Self) f32 {
        return SoundFontMath.centsToMultiplyingFactor(@as(f32, @floatFromInt(self.gs[GeneratorType.HOLD_MODULATION_ENVELOPE])));
    }

    pub fn getDecayModulationEnvelope(self: *const Self) f32 {
        return SoundFontMath.centsToMultiplyingFactor(@as(f32, @floatFromInt(self.gs[GeneratorType.DECAY_MODULATION_ENVELOPE])));
    }

    pub fn getSustainModulationEnvelope(self: *const Self) f32 {
        return 0.1 * @as(f32, @floatFromInt(self.gs[GeneratorType.SUSTAIN_MODULATION_ENVELOPE]));
    }

    pub fn getReleaseModulationEnvelope(self: *const Self) f32 {
        return SoundFontMath.centsToMultiplyingFactor(@as(f32, @floatFromInt(self.gs[GeneratorType.RELEASE_MODULATION_ENVELOPE])));
    }

    pub fn getKeyNumberToModulationEnvelopeHold(self: *const Self) i32 {
        return @as(i32, @intCast(self.gs[GeneratorType.KEY_NUMBER_TO_MODULATION_ENVELOPE_HOLD]));
    }

    pub fn getKeyNumberToModulationEnvelopeDecay(self: *const Self) i32 {
        return @as(i32, @intCast(self.gs[GeneratorType.KEY_NUMBER_TO_MODULATION_ENVELOPE_DECAY]));
    }

    pub fn getDelayVolumeEnvelope(self: *const Self) f32 {
        return SoundFontMath.centsToMultiplyingFactor(@as(f32, @floatFromInt(self.gs[GeneratorType.DELAY_VOLUME_ENVELOPE])));
    }

    pub fn getAttackVolumeEnvelope(self: *const Self) f32 {
        return SoundFontMath.centsToMultiplyingFactor(@as(f32, @floatFromInt(self.gs[GeneratorType.ATTACK_VOLUME_ENVELOPE])));
    }

    pub fn getHoldVolumeEnvelope(self: *const Self) f32 {
        return SoundFontMath.centsToMultiplyingFactor(@as(f32, @floatFromInt(self.gs[GeneratorType.HOLD_VOLUME_ENVELOPE])));
    }

    pub fn getDecayVolumeEnvelope(self: *const Self) f32 {
        return SoundFontMath.centsToMultiplyingFactor(@as(f32, @floatFromInt(self.gs[GeneratorType.DECAY_VOLUME_ENVELOPE])));
    }

    pub fn getSustainVolumeEnvelope(self: *const Self) f32 {
        return 0.1 * @as(f32, @floatFromInt(self.gs[GeneratorType.SUSTAIN_VOLUME_ENVELOPE]));
    }

    pub fn getReleaseVolumeEnvelope(self: *const Self) f32 {
        return SoundFontMath.centsToMultiplyingFactor(@as(f32, @floatFromInt(self.gs[GeneratorType.RELEASE_VOLUME_ENVELOPE])));
    }

    pub fn getKeyNumberToVolumeEnvelopeHold(self: *const Self) i32 {
        return @as(i32, @intCast(self.gs[GeneratorType.KEY_NUMBER_TO_VOLUME_ENVELOPE_HOLD]));
    }

    pub fn getKeyNumberToVolumeEnvelopeDecay(self: *const Self) i32 {
        return @as(i32, @intCast(self.gs[GeneratorType.KEY_NUMBER_TO_VOLUME_ENVELOPE_DECAY]));
    }

    pub fn getKeyRangeStart(self: *const Self) i32 {
        return @as(i32, @intCast(self.gs[GeneratorType.KEY_RANGE])) & 0xFF;
    }

    pub fn getKeyRangeEnd(self: *const Self) i32 {
        return (@as(i32, @intCast(self.gs[GeneratorType.KEY_RANGE])) >> 8) & 0xFF;
    }

    pub fn getVelocityRangeStart(self: *const Self) i32 {
        return @as(i32, @intCast(self.gs[GeneratorType.VELOCITY_RANGE])) & 0xFF;
    }

    pub fn getVelocityRangeEnd(self: *const Self) i32 {
        return (@as(i32, @intCast(self.gs[GeneratorType.VELOCITY_RANGE])) >> 8) & 0xFF;
    }

    pub fn getInitialAttenuation(self: *const Self) f32 {
        return 0.1 * @as(f32, @floatFromInt(self.gs[GeneratorType.INITIAL_ATTENUATION]));
    }

    pub fn getCoarseTune(self: *const Self) i32 {
        return @as(i32, @intCast(self.gs[GeneratorType.COARSE_TUNE]));
    }

    pub fn getFineTune(self: *const Self) i32 {
        return @as(i32, @intCast(self.gs[GeneratorType.FINE_TUNE]));
    }

    pub fn getScaleTuning(self: *const Self) i32 {
        return @as(i32, @intCast(self.gs[GeneratorType.SCALE_TUNING]));
    }
};

const PresetInfo = struct {
    const Self = @This();

    name: [20]u8,
    patch_number: i32,
    bank_number: i32,
    zone_start_index: usize,
    zone_end_index: usize,
    library: i32,
    genre: i32,
    morphology: i32,

    fn init(reader: anytype) !Self {
        const name = try BinaryReader.read([20]u8, reader);
        const patch_number = try BinaryReader.read(u16, reader);
        const bank_number = try BinaryReader.read(u16, reader);
        const zone_start_index = try BinaryReader.read(u16, reader);
        const library = try BinaryReader.read(i32, reader);
        const genre = try BinaryReader.read(i32, reader);
        const morphology = try BinaryReader.read(i32, reader);

        return Self{
            .name = name,
            .patch_number = patch_number,
            .bank_number = bank_number,
            .zone_start_index = zone_start_index,
            .zone_end_index = 0,
            .library = library,
            .genre = genre,
            .morphology = morphology,
        };
    }

    fn readFromChunk(allocator: Allocator, reader: anytype, size: usize) ![]Self {
        if (size % 38 != 0) {
            return ZiggySynthError.InvalidSoundFont;
        }

        const count = size / 38;
        if (count <= 1) {
            return ZiggySynthError.InvalidSoundFont;
        }

        var presets = try allocator.alloc(Self, count);
        errdefer allocator.free(presets);

        for (0..count) |i| {
            presets[i] = try PresetInfo.init(reader);
        }

        for (0..count - 1) |i| {
            presets[i].zone_end_index = presets[i + 1].zone_start_index;
        }

        return presets;
    }
};

pub const Instrument = struct {
    const Self = @This();

    name: [20]u8,
    regions: []InstrumentRegion,

    fn init(name: [20]u8, regions: []InstrumentRegion) Self {
        return Self{
            .name = name,
            .regions = regions,
        };
    }

    fn create(allocator: Allocator, infos: []InstrumentInfo, all_zones: []Zone, all_regions: []InstrumentRegion) ![]Self {
        // The last one is the terminator.
        const instrument_count = infos.len - 1;

        var instruments = try allocator.alloc(Self, instrument_count);
        errdefer allocator.free(instruments);

        var region_index: usize = 0;
        for (0..instrument_count) |instrument_index| {
            const info = infos[instrument_index];
            const zones = all_zones[info.zone_start_index..info.zone_end_index];

            var region_count: usize = undefined;
            // Is the first one the global zone?
            if (InstrumentRegion.containsGlobalZone(zones)) {
                // The first one is the global zone.
                region_count = zones.len - 1;
            } else {
                // No global zone.
                region_count = zones.len;
            }

            const region_end = region_index + region_count;
            instruments[instrument_index] = Instrument.init(info.name, all_regions[region_index..region_end]);
            region_index += region_count;
        }

        if (region_index != all_regions.len) {
            return ZiggySynthError.Unexpected;
        }

        return instruments;
    }
};

pub const InstrumentRegion = struct {
    const Self = @This();

    sample: *SampleHeader,
    gs: [GeneratorType.COUNT]i16,

    fn containsGlobalZone(zones: []Zone) bool {
        if (zones[0].generators.len == 0) {
            return true;
        }

        if (zones[0].generators[zones[0].generators.len - 1].generator_type != GeneratorType.SAMPLE_ID) {
            return true;
        }

        return false;
    }

    fn countRegions(infos: []InstrumentInfo, all_zones: []Zone) usize {
        // The last one is the terminator.
        const instrument_count = infos.len - 1;

        var sum: usize = 0;
        for (0..instrument_count) |instrument_index| {
            const info = infos[instrument_index];
            const zones = all_zones[info.zone_start_index..info.zone_end_index];

            // Is the first one the global zone?
            if (InstrumentRegion.containsGlobalZone(zones)) {
                // The first one is the global zone.
                sum += zones.len - 1;
            } else {
                // No global zone.
                sum += zones.len;
            }
        }

        return sum;
    }

    fn setParameter(gs: *[GeneratorType.COUNT]i16, generator: *const Generator) void {
        const index = generator.generator_type;

        // Unknown generators should be ignored.
        if (index < gs.len) {
            gs[index] = generator.value;
        }
    }

    fn init(global: *const Zone, local: *const Zone, samples: []SampleHeader) !Self {
        var gs = mem.zeroes([GeneratorType.COUNT]i16);
        gs[GeneratorType.INITIAL_FILTER_CUTOFF_FREQUENCY] = 13500;
        gs[GeneratorType.DELAY_MODULATION_LFO] = -12000;
        gs[GeneratorType.DELAY_VIBRATO_LFO] = -12000;
        gs[GeneratorType.DELAY_MODULATION_ENVELOPE] = -12000;
        gs[GeneratorType.ATTACK_MODULATION_ENVELOPE] = -12000;
        gs[GeneratorType.HOLD_MODULATION_ENVELOPE] = -12000;
        gs[GeneratorType.DECAY_MODULATION_ENVELOPE] = -12000;
        gs[GeneratorType.RELEASE_MODULATION_ENVELOPE] = -12000;
        gs[GeneratorType.DELAY_VOLUME_ENVELOPE] = -12000;
        gs[GeneratorType.ATTACK_VOLUME_ENVELOPE] = -12000;
        gs[GeneratorType.HOLD_VOLUME_ENVELOPE] = -12000;
        gs[GeneratorType.DECAY_VOLUME_ENVELOPE] = -12000;
        gs[GeneratorType.RELEASE_VOLUME_ENVELOPE] = -12000;
        gs[GeneratorType.KEY_RANGE] = 0x7F00;
        gs[GeneratorType.VELOCITY_RANGE] = 0x7F00;
        gs[GeneratorType.KEY_NUMBER] = -1;
        gs[GeneratorType.VELOCITY] = -1;
        gs[GeneratorType.SCALE_TUNING] = 100;
        gs[GeneratorType.OVERRIDING_ROOT_KEY] = -1;

        for (global.generators) |value| {
            setParameter(&gs, &value);
        }

        for (local.generators) |value| {
            setParameter(&gs, &value);
        }

        const id: usize = @intCast(gs[GeneratorType.SAMPLE_ID]);
        if (id >= samples.len) {
            return ZiggySynthError.InvalidSoundFont;
        }
        const sample = &samples[id];

        return Self{
            .sample = sample,
            .gs = gs,
        };
    }

    fn create(allocator: Allocator, infos: []InstrumentInfo, all_zones: []Zone, samples: []SampleHeader) ![]Self {
        // The last one is the terminator.
        const instrument_count = infos.len - 1;

        var regions = try allocator.alloc(Self, InstrumentRegion.countRegions(infos, all_zones));
        errdefer allocator.free(regions);
        var region_index: usize = 0;

        for (0..instrument_count) |instrument_index| {
            const info = infos[instrument_index];
            const zones = all_zones[info.zone_start_index..info.zone_end_index];

            // Is the first one the global zone?
            if (InstrumentRegion.containsGlobalZone(zones)) {
                // The first one is the global zone.
                for (0..zones.len - 1) |i| {
                    regions[region_index] = try InstrumentRegion.init(&zones[0], &zones[i + 1], samples);
                    region_index += 1;
                }
            } else {
                // No global zone.
                for (0..zones.len) |i| {
                    regions[region_index] = try InstrumentRegion.init(&Zone.empty(), &zones[i], samples);
                    region_index += 1;
                }
            }
        }

        if (region_index != regions.len) {
            return ZiggySynthError.Unexpected;
        }

        return regions;
    }

    pub fn contains(self: *const Self, key: i32, velocity: i32) bool {
        const contains_key = self.getKeyRangeStart() <= key and key <= self.getKeyRangeEnd();
        const contains_velocity = self.getVelocityRangeStart() <= velocity and velocity <= self.getVelocityRangeEnd();
        return contains_key and contains_velocity;
    }

    pub fn getSampleStart(self: *const Self) i32 {
        return self.sample.start + self.getStartAddressOffset();
    }

    pub fn getSampleEnd(self: *const Self) i32 {
        return self.sample.end + self.getEndAddressOffset();
    }

    pub fn getSampleStartLoop(self: *const Self) i32 {
        return self.sample.start_loop + self.getStartLoopAddressOffset();
    }

    pub fn getSampleEndLoop(self: *const Self) i32 {
        return self.sample.end_loop + self.getEndLoopAddressOffset();
    }

    pub fn getStartAddressOffset(self: *const Self) i32 {
        return 32768 * @as(i32, @intCast(self.gs[GeneratorType.START_ADDRESS_COARSE_OFFSET])) + @as(i32, @intCast(self.gs[GeneratorType.START_ADDRESS_OFFSET]));
    }

    pub fn getEndAddressOffset(self: *const Self) i32 {
        return 32768 * @as(i32, @intCast(self.gs[GeneratorType.END_ADDRESS_COARSE_OFFSET])) + @as(i32, @intCast(self.gs[GeneratorType.END_ADDRESS_OFFSET]));
    }

    pub fn getStartLoopAddressOffset(self: *const Self) i32 {
        return 32768 * @as(i32, @intCast(self.gs[GeneratorType.START_LOOP_ADDRESS_COARSE_OFFSET])) + @as(i32, @intCast(self.gs[GeneratorType.START_LOOP_ADDRESS_OFFSET]));
    }

    pub fn getEndLoopAddressOffset(self: *const Self) i32 {
        return 32768 * @as(i32, @intCast(self.gs[GeneratorType.END_LOOP_ADDRESS_COARSE_OFFSET])) + @as(i32, @intCast(self.gs[GeneratorType.END_LOOP_ADDRESS_OFFSET]));
    }

    pub fn getModulationLfoToPitch(self: *const Self) i32 {
        return @as(i32, @intCast(self.gs[GeneratorType.MODULATION_LFO_TO_PITCH]));
    }

    pub fn getVibratoLfoToPitch(self: *const Self) i32 {
        return @as(i32, @intCast(self.gs[GeneratorType.VIBRATO_LFO_TO_PITCH]));
    }

    pub fn getModulationEnvelopeToPitch(self: *const Self) i32 {
        return @as(i32, @intCast(self.gs[GeneratorType.MODULATION_ENVELOPE_TO_PITCH]));
    }

    pub fn getInitialFilterCutoffFrequency(self: *const Self) f32 {
        return SoundFontMath.centsToHertz(@as(f32, @floatFromInt(self.gs[GeneratorType.INITIAL_FILTER_CUTOFF_FREQUENCY])));
    }

    pub fn getInitialFilterQ(self: *const Self) f32 {
        return 0.1 * @as(f32, @floatFromInt(self.gs[GeneratorType.INITIAL_FILTER_Q]));
    }

    pub fn getModulationLfoToFilterCutoffFrequency(self: *const Self) i32 {
        return @as(i32, @intCast(self.gs[GeneratorType.MODULATION_LFO_TO_FILTER_CUTOFF_FREQUENCY]));
    }

    pub fn getModulationEnvelopeToFilterCutoffFrequency(self: *const Self) i32 {
        return @as(i32, @intCast(self.gs[GeneratorType.MODULATION_ENVELOPE_TO_FILTER_CUTOFF_FREQUENCY]));
    }

    pub fn getModulationLfoToVolume(self: *const Self) f32 {
        return 0.1 * @as(f32, @floatFromInt(self.gs[GeneratorType.MODULATION_LFO_TO_VOLUME]));
    }

    pub fn getChorusEffectsSend(self: *const Self) f32 {
        return 0.1 * @as(f32, @floatFromInt(self.gs[GeneratorType.CHORUS_EFFECTS_SEND]));
    }

    pub fn getReverbEffectsSend(self: *const Self) f32 {
        return 0.1 * @as(f32, @floatFromInt(self.gs[GeneratorType.REVERB_EFFECTS_SEND]));
    }

    pub fn getPan(self: *const Self) f32 {
        return 0.1 * @as(f32, @floatFromInt(self.gs[GeneratorType.PAN]));
    }

    pub fn getDelayModulationLfo(self: *const Self) f32 {
        return SoundFontMath.timecentsToSeconds(@as(f32, @floatFromInt(self.gs[GeneratorType.DELAY_MODULATION_LFO])));
    }

    pub fn getFrequencyModulationLfo(self: *const Self) f32 {
        return SoundFontMath.centsToHertz(@as(f32, @floatFromInt(self.gs[GeneratorType.FREQUENCY_MODULATION_LFO])));
    }

    pub fn getDelayVibratoLfo(self: *const Self) f32 {
        return SoundFontMath.timecentsToSeconds(@as(f32, @floatFromInt(self.gs[GeneratorType.DELAY_VIBRATO_LFO])));
    }

    pub fn getFrequencyVibratoLfo(self: *const Self) f32 {
        return SoundFontMath.centsToHertz(@as(f32, @floatFromInt(self.gs[GeneratorType.FREQUENCY_VIBRATO_LFO])));
    }

    pub fn getDelayModulationEnvelope(self: *const Self) f32 {
        return SoundFontMath.timecentsToSeconds(@as(f32, @floatFromInt(self.gs[GeneratorType.DELAY_MODULATION_ENVELOPE])));
    }

    pub fn getAttackModulationEnvelope(self: *const Self) f32 {
        return SoundFontMath.timecentsToSeconds(@as(f32, @floatFromInt(self.gs[GeneratorType.ATTACK_MODULATION_ENVELOPE])));
    }

    pub fn getHoldModulationEnvelope(self: *const Self) f32 {
        return SoundFontMath.timecentsToSeconds(@as(f32, @floatFromInt(self.gs[GeneratorType.HOLD_MODULATION_ENVELOPE])));
    }

    pub fn getDecayModulationEnvelope(self: *const Self) f32 {
        return SoundFontMath.timecentsToSeconds(@as(f32, @floatFromInt(self.gs[GeneratorType.DECAY_MODULATION_ENVELOPE])));
    }

    pub fn getSustainModulationEnvelope(self: *const Self) f32 {
        return 0.1 * @as(f32, @floatFromInt(self.gs[GeneratorType.SUSTAIN_MODULATION_ENVELOPE]));
    }

    pub fn getReleaseModulationEnvelope(self: *const Self) f32 {
        return SoundFontMath.timecentsToSeconds(@as(f32, @floatFromInt(self.gs[GeneratorType.RELEASE_MODULATION_ENVELOPE])));
    }

    pub fn getKeyNumberToModulationEnvelopeHold(self: *const Self) i32 {
        return @as(i32, @intCast(self.gs[GeneratorType.KEY_NUMBER_TO_MODULATION_ENVELOPE_HOLD]));
    }

    pub fn getKeyNumberToModulationEnvelopeDecay(self: *const Self) i32 {
        return @as(i32, @intCast(self.gs[GeneratorType.KEY_NUMBER_TO_MODULATION_ENVELOPE_DECAY]));
    }

    pub fn getDelayVolumeEnvelope(self: *const Self) f32 {
        return SoundFontMath.timecentsToSeconds(@as(f32, @floatFromInt(self.gs[GeneratorType.DELAY_VOLUME_ENVELOPE])));
    }

    pub fn getAttackVolumeEnvelope(self: *const Self) f32 {
        return SoundFontMath.timecentsToSeconds(@as(f32, @floatFromInt(self.gs[GeneratorType.ATTACK_VOLUME_ENVELOPE])));
    }

    pub fn getHoldVolumeEnvelope(self: *const Self) f32 {
        return SoundFontMath.timecentsToSeconds(@as(f32, @floatFromInt(self.gs[GeneratorType.HOLD_VOLUME_ENVELOPE])));
    }

    pub fn getDecayVolumeEnvelope(self: *const Self) f32 {
        return SoundFontMath.timecentsToSeconds(@as(f32, @floatFromInt(self.gs[GeneratorType.DECAY_VOLUME_ENVELOPE])));
    }

    pub fn getSustainVolumeEnvelope(self: *const Self) f32 {
        return 0.1 * @as(f32, @floatFromInt(self.gs[GeneratorType.SUSTAIN_VOLUME_ENVELOPE]));
    }

    pub fn getReleaseVolumeEnvelope(self: *const Self) f32 {
        return SoundFontMath.timecentsToSeconds(@as(f32, @floatFromInt(self.gs[GeneratorType.RELEASE_VOLUME_ENVELOPE])));
    }

    pub fn getKeyNumberToVolumeEnvelopeHold(self: *const Self) i32 {
        return @as(i32, @intCast(self.gs[GeneratorType.KEY_NUMBER_TO_VOLUME_ENVELOPE_HOLD]));
    }

    pub fn getKeyNumberToVolumeEnvelopeDecay(self: *const Self) i32 {
        return @as(i32, @intCast(self.gs[GeneratorType.KEY_NUMBER_TO_VOLUME_ENVELOPE_DECAY]));
    }

    pub fn getKeyRangeStart(self: *const Self) i32 {
        return @as(i32, @intCast(self.gs[GeneratorType.KEY_RANGE])) & 0xFF;
    }

    pub fn getKeyRangeEnd(self: *const Self) i32 {
        return (@as(i32, @intCast(self.gs[GeneratorType.KEY_RANGE])) >> 8) & 0xFF;
    }

    pub fn getVelocityRangeStart(self: *const Self) i32 {
        return @as(i32, @intCast(self.gs[GeneratorType.VELOCITY_RANGE])) & 0xFF;
    }

    pub fn getVelocityRangeEnd(self: *const Self) i32 {
        return (@as(i32, @intCast(self.gs[GeneratorType.VELOCITY_RANGE])) >> 8) & 0xFF;
    }

    pub fn getInitialAttenuation(self: *const Self) f32 {
        return 0.1 * @as(f32, @floatFromInt(self.gs[GeneratorType.INITIAL_ATTENUATION]));
    }

    pub fn getCoarseTune(self: *const Self) i32 {
        return @as(i32, @intCast(self.gs[GeneratorType.COARSE_TUNE]));
    }

    pub fn getFineTune(self: *const Self) i32 {
        return @as(i32, @intCast(self.gs[GeneratorType.FINE_TUNE])) + self.sample.pitch_correction;
    }

    pub fn getSampleModes(self: *const Self) i32 {
        return if (self.gs[GeneratorType.SAMPLE_MODES] != 2) self.gs[GeneratorType.SAMPLE_MODES] else LoopMode.NO_LOOP;
    }

    pub fn getScaleTuning(self: *const Self) i32 {
        return @as(i32, @intCast(self.gs[GeneratorType.SCALE_TUNING]));
    }

    pub fn getExclusiveClass(self: *const Self) i32 {
        return @as(i32, @intCast(self.gs[GeneratorType.EXCLUSIVE_CLASS]));
    }

    pub fn getRootKey(self: *const Self) i32 {
        return if (self.gs[GeneratorType.OVERRIDING_ROOT_KEY] != -1) self.gs[GeneratorType.OVERRIDING_ROOT_KEY] else self.sample.original_pitch;
    }
};

const InstrumentInfo = struct {
    const Self = @This();

    name: [20]u8,
    zone_start_index: usize,
    zone_end_index: usize,

    fn init(reader: anytype) !Self {
        const name = try BinaryReader.read([20]u8, reader);
        const zone_start_index = try BinaryReader.read(u16, reader);

        return Self{
            .name = name,
            .zone_start_index = zone_start_index,
            .zone_end_index = 0,
        };
    }

    fn readFromChunk(allocator: Allocator, reader: anytype, size: usize) ![]Self {
        if (size % 22 != 0) {
            return ZiggySynthError.InvalidSoundFont;
        }

        const count = size / 22;
        if (count <= 1) {
            return ZiggySynthError.InvalidSoundFont;
        }

        var instruments = try allocator.alloc(Self, count);
        errdefer allocator.free(instruments);

        for (0..count) |i| {
            instruments[i] = try InstrumentInfo.init(reader);
        }

        for (0..count - 1) |i| {
            instruments[i].zone_end_index = instruments[i + 1].zone_start_index;
        }

        return instruments;
    }
};

pub const SampleHeader = struct {
    const Self = @This();

    name: [20]u8,
    start: i32,
    end: i32,
    start_loop: i32,
    end_loop: i32,
    sample_rate: i32,
    original_pitch: u8,
    pitch_correction: i8,
    link: u16,
    sample_type: u16,

    fn init(reader: anytype) !Self {
        const name = try BinaryReader.read([20]u8, reader);
        const start = try BinaryReader.read(i32, reader);
        const end = try BinaryReader.read(i32, reader);
        const start_loop = try BinaryReader.read(i32, reader);
        const end_loop = try BinaryReader.read(i32, reader);
        const sample_rate = try BinaryReader.read(i32, reader);
        const original_pitch = try BinaryReader.read(u8, reader);
        const pitch_correction = try BinaryReader.read(i8, reader);
        const link = try BinaryReader.read(u16, reader);
        const sample_type = try BinaryReader.read(u16, reader);

        return Self{
            .name = name,
            .start = start,
            .end = end,
            .start_loop = start_loop,
            .end_loop = end_loop,
            .sample_rate = sample_rate,
            .original_pitch = original_pitch,
            .pitch_correction = pitch_correction,
            .link = link,
            .sample_type = sample_type,
        };
    }

    fn readFromChunk(allocator: Allocator, reader: anytype, size: usize) ![]Self {
        if (size % 46 != 0) {
            return ZiggySynthError.InvalidSoundFont;
        }

        const count = size / 46 - 1;
        if (count <= 1) {
            return ZiggySynthError.InvalidSoundFont;
        }

        var headers = try allocator.alloc(Self, count);
        errdefer allocator.free(headers);

        for (0..count) |i| {
            headers[i] = try SampleHeader.init(reader);
        }

        // The last one is the terminator.
        _ = try SampleHeader.init(reader);

        return headers;
    }
};

const LoopMode = struct {
    const NO_LOOP: i32 = 0;
    const CONTINUOUS: i32 = 0;
    const LOOP_UNTIL_NOTE_OFF: i32 = 0;
};

pub const Synthesizer = struct {
    const Self = @This();

    const CHANNEL_COUNT: usize = 16;
    const PERCUSSION_CHANNEL: usize = 9;

    allocator: Allocator,

    sound_font: *const SoundFont,
    sample_rate: i32,
    block_size: usize,
    maximum_polyphony: usize,
    enable_reverb_and_chorus: bool,

    preset_lookup: AutoHashMap(i32, *Preset),
    default_preset: *Preset,

    channels: [CHANNEL_COUNT]Channel,

    voices: VoiceCollection,

    block_left: []f32,
    block_right: []f32,

    inverse_block_size: f32,

    block_read: usize,

    master_volume: f32,

    reverb: ?Reverb,
    reverb_input: ?[]f32,
    reverb_output_left: ?[]f32,
    reverb_output_right: ?[]f32,

    chorus: ?Chorus,
    chorus_input_left: ?[]f32,
    chorus_input_right: ?[]f32,
    chorus_output_left: ?[]f32,
    chorus_output_right: ?[]f32,

    pub fn init(allocator: Allocator, sound_font: *const SoundFont, settings: *const SynthesizerSettings) !Self {
        try settings.validate();

        var preset_lookup: AutoHashMap(i32, *Preset) = AutoHashMap(i32, *Preset).init(allocator);
        errdefer preset_lookup.deinit();
        var min_preset_id: i32 = math.maxInt(i32);
        var default_preset: ?*Preset = null;
        for (sound_font.presets) |*preset| {
            // The preset ID is Int32, where the upper 16 bits represent the bank number
            // and the lower 16 bits represent the patch number.
            // This ID is used to search for presets by the combination of bank number
            // and patch number.
            var preset_id = (preset.getBankNumber() << 16) | preset.getPatchNumber();
            try preset_lookup.put(preset_id, preset);

            // The preset with the minimum ID number will be default.
            // If the SoundFont is GM compatible, the piano will be chosen.
            if (preset_id < min_preset_id) {
                default_preset = preset;
                min_preset_id = preset_id;
            }
        }

        var channels = mem.zeroes([Synthesizer.CHANNEL_COUNT]Channel);
        for (0..channels.len) |i| {
            channels[i] = Channel.init(i == Synthesizer.PERCUSSION_CHANNEL);
        }

        var voices = try VoiceCollection.init(allocator, settings);
        errdefer voices.deinit();

        const block_left = try allocator.alloc(f32, settings.block_size);
        errdefer allocator.free(block_left);

        const block_right = try allocator.alloc(f32, settings.block_size);
        errdefer allocator.free(block_right);

        const inverse_block_size = 1.0 / @as(f32, @floatFromInt(settings.block_size));

        const block_read = settings.block_size;

        const master_volume = 0.5;

        var reverb: ?Reverb = null;
        var reverb_input: ?[]f32 = null;
        var reverb_output_left: ?[]f32 = null;
        var reverb_output_right: ?[]f32 = null;
        errdefer {
            if (reverb_output_right) |value| allocator.free(value);
            if (reverb_output_left) |value| allocator.free(value);
            if (reverb_input) |value| allocator.free(value);
            if (reverb != null) reverb.?.deinit();
        }

        var chorus: ?Chorus = null;
        var chorus_input_left: ?[]f32 = null;
        var chorus_input_right: ?[]f32 = null;
        var chorus_output_left: ?[]f32 = null;
        var chorus_output_right: ?[]f32 = null;
        errdefer {
            if (chorus_output_right) |value| allocator.free(value);
            if (chorus_output_left) |value| allocator.free(value);
            if (chorus_input_right) |value| allocator.free(value);
            if (chorus_input_left) |value| allocator.free(value);
            if (chorus != null) chorus.?.deinit();
        }

        if (settings.enable_reverb_and_chorus) {
            reverb = try Reverb.init(allocator, settings.sample_rate);
            reverb_input = try allocator.alloc(f32, settings.block_size);
            reverb_output_left = try allocator.alloc(f32, settings.block_size);
            reverb_output_right = try allocator.alloc(f32, settings.block_size);

            chorus = try Chorus.init(allocator, settings.sample_rate, 0.002, 0.0019, 0.4);
            chorus_input_left = try allocator.alloc(f32, settings.block_size);
            chorus_input_right = try allocator.alloc(f32, settings.block_size);
            chorus_output_left = try allocator.alloc(f32, settings.block_size);
            chorus_output_right = try allocator.alloc(f32, settings.block_size);
        }

        return Self{
            .allocator = allocator,
            .sound_font = sound_font,
            .sample_rate = settings.sample_rate,
            .block_size = settings.block_size,
            .maximum_polyphony = settings.maximum_polyphony,
            .enable_reverb_and_chorus = settings.enable_reverb_and_chorus,
            .preset_lookup = preset_lookup,
            .default_preset = default_preset.?,
            .channels = channels,
            .voices = voices,
            .block_left = block_left,
            .block_right = block_right,
            .inverse_block_size = inverse_block_size,
            .block_read = block_read,
            .master_volume = master_volume,
            .reverb = reverb,
            .reverb_input = reverb_input,
            .reverb_output_left = reverb_output_left,
            .reverb_output_right = reverb_output_right,
            .chorus = chorus,
            .chorus_input_left = chorus_input_left,
            .chorus_input_right = chorus_input_right,
            .chorus_output_left = chorus_output_left,
            .chorus_output_right = chorus_output_right,
        };
    }

    pub fn deinit(self: *Self) void {
        if (self.enable_reverb_and_chorus) {
            self.allocator.free(self.chorus_output_right.?);
            self.allocator.free(self.chorus_output_left.?);
            self.allocator.free(self.chorus_input_right.?);
            self.allocator.free(self.chorus_input_left.?);
            self.chorus.?.deinit();

            self.allocator.free(self.reverb_output_right.?);
            self.allocator.free(self.reverb_output_left.?);
            self.allocator.free(self.reverb_input.?);
            self.reverb.?.deinit();
        }

        self.allocator.free(self.block_right);
        self.allocator.free(self.block_left);
        self.voices.deinit();
        self.preset_lookup.deinit();
    }

    pub fn processMidiMessage(self: *Self, channel: i32, command: i32, data1: i32, data2: i32) void {
        if (!(0 <= channel and channel < self.channels.len)) {
            return;
        }

        var channel_info = &self.channels[@intCast(channel)];

        switch (command) {
            0x80 => self.noteOff(channel, data1), // Note Off
            0x90 => self.noteOn(channel, data1, data2), // Note On
            0xB0 => switch (data1) // Controller
            {
                0x00 => channel_info.setBank(data2), // Bank Selection
                0x01 => channel_info.setModulationCoarse(data2), // Modulation Coarse
                0x21 => channel_info.setModulationFine(data2), // Modulation Fine
                0x06 => channel_info.dataEntryCoarse(data2), // Data Entry Coarse
                0x26 => channel_info.dataEntryFine(data2), // Data Entry Fine
                0x07 => channel_info.setVolumeCoarse(data2), // Channel Volume Coarse
                0x27 => channel_info.setVolumeFine(data2), // Channel Volume Fine
                0x0A => channel_info.setPanCoarse(data2), // Pan Coarse
                0x2A => channel_info.setPanFine(data2), // Pan Fine
                0x0B => channel_info.setExpressionCoarse(data2), // Expression Coarse
                0x2B => channel_info.setExpressionFine(data2), // Expression Fine
                0x40 => channel_info.setHoldPedal(data2), // Hold Pedal
                0x5B => channel_info.setReverbSend(data2), // Reverb Send
                0x5D => channel_info.setChorusSend(data2), // Chorus Send
                0x65 => channel_info.setRpnCoarse(data2), // RPN Coarse
                0x64 => channel_info.setRpnFine(data2), // RPN Fine
                0x78 => self.noteOffAllChannel(channel, true), // All Sound Off
                0x79 => self.resetAllControllersChannel(channel), // Reset All Controllers
                0x7B => self.noteOffAllChannel(channel, false), // All Note Off
                else => {},
            },
            0xC0 => channel_info.setPatch(data1), // Program Change
            0xE0 => channel_info.setPitchBend(data1, data2), // Pitch Bend
            else => {},
        }
    }

    pub fn noteOff(self: *Self, channel: i32, key: i32) void {
        if (!(0 <= channel and channel < self.channels.len)) {
            return;
        }

        for (self.voices.getActiveVoices()) |*voice| {
            if (voice.channel == channel and voice.key == key) {
                voice.end();
            }
        }
    }

    pub fn noteOn(self: *Self, channel: i32, key: i32, velocity: i32) void {
        if (velocity == 0) {
            self.noteOff(channel, key);
            return;
        }

        if (!(0 <= channel and channel < self.channels.len)) {
            return;
        }

        var channel_info = &self.channels[@intCast(channel)];

        const preset_id = (channel_info.getBankNumber() << 16) | channel_info.getPatchNumber();

        var preset: *Preset = undefined;
        if (self.preset_lookup.get(preset_id)) |value| {
            preset = value;
        } else {
            // Try fallback to the GM sound set.
            // Normally, the given patch number + the bank number 0 will work.
            // For drums (bank number >= 128), it seems to be better to select the standard set (128:0).
            var gm_preset_id = if (channel_info.getBankNumber() < 128) channel_info.getPatchNumber() else (128 << 16);
            if (self.preset_lookup.get(gm_preset_id)) |value| {
                preset = value;
            } else {
                // No corresponding preset was found. Use the default one...
                preset = self.default_preset;
            }
        }

        for (preset.regions) |*preset_region| {
            if (preset_region.contains(key, velocity)) {
                const instrument = preset_region.instrument;
                for (instrument.regions) |*instrument_region| {
                    if (instrument_region.contains(key, velocity)) {
                        var region_pair = RegionPair.init(preset_region, instrument_region);

                        if (self.voices.requestNew(instrument_region, channel)) |voice| {
                            voice.startUnit(self.sound_font.wave_data, &region_pair, channel, key, velocity);
                        }
                    }
                }
            }
        }
    }

    pub fn noteOffAll(self: *Self, immediate: bool) void {
        if (immediate) {
            self.voices.clear();
        } else {
            for (self.voices.getActiveVoices()) |*voice| {
                voice.end();
            }
        }
    }

    pub fn noteOffAllChannel(self: *Self, channel: i32, immediate: bool) void {
        if (immediate) {
            for (self.voices.getActiveVoices()) |*voice| {
                if (voice.channel == channel) {
                    voice.kill();
                }
            }
        } else {
            for (self.voices.getActiveVoices()) |*voice| {
                if (voice.channel == channel) {
                    voice.end();
                }
            }
        }
    }

    pub fn resetAllControllers(self: *Self) void {
        for (&self.channels) |*channel| {
            channel.resetAllControllers();
        }
    }

    pub fn resetAllControllersChannel(self: *Self, channel: i32) void {
        if (!(0 <= channel and channel < self.channels.len)) {
            return;
        }

        self.channels[@intCast(channel)].resetAllControllers();
    }

    pub fn reset(self: *Self) void {
        self.voices.clear();

        for (&self.channels) |*channel| {
            channel.reset();
        }

        if (self.enable_reverb_and_chorus) {
            self.reverb.?.mute();
            self.chorus.?.mute();
        }

        self.block_read = self.block_size;
    }

    pub fn render(self: *Self, left: []f32, right: []f32) void {
        if (left.len != right.len) {
            unreachable;
        }

        var wrote: usize = 0;
        while (wrote < left.len) {
            if (self.block_read == self.block_size) {
                self.renderBlock();
                self.block_read = 0;
            }

            const src_rem = self.block_size - self.block_read;
            const dst_rem = left.len - wrote;
            const rem = @min(src_rem, dst_rem);

            for (left[wrote .. wrote + rem], self.block_left[self.block_read .. self.block_read + rem]) |*dst, value| {
                dst.* = value;
            }
            for (right[wrote .. wrote + rem], self.block_right[self.block_read .. self.block_read + rem]) |*dst, value| {
                dst.* = value;
            }

            self.block_read += rem;
            wrote += rem;
        }
    }

    fn renderBlock(self: *Self) void {
        self.voices.processUnit(self);

        for (self.block_left, self.block_right) |*left, *right| {
            left.* = 0.0;
            right.* = 0.0;
        }
        for (self.voices.getActiveVoices()) |*voice| {
            const previous_gain_left = self.master_volume * voice.previous_mix_gain_left;
            const current_gain_left = self.master_volume * voice.current_mix_gain_left;
            self.writeBlock(previous_gain_left, current_gain_left, voice.block, self.block_left);
            const previous_gain_right = self.master_volume * voice.previous_mix_gain_right;
            const current_gain_right = self.master_volume * voice.current_mix_gain_right;
            self.writeBlock(previous_gain_right, current_gain_right, voice.block, self.block_right);
        }

        if (self.enable_reverb_and_chorus) {
            var chorus = &self.chorus.?;
            var chorus_input_left = self.chorus_input_left.?;
            var chorus_input_right = self.chorus_input_right.?;
            var chorus_output_left = self.chorus_output_left.?;
            var chorus_output_right = self.chorus_output_right.?;
            for (chorus_input_left, chorus_input_right) |*left, *right| {
                left.* = 0.0;
                right.* = 0.0;
            }
            for (self.voices.getActiveVoices()) |*voice| {
                const previous_gain_left = voice.previous_chorus_send * voice.previous_mix_gain_left;
                const current_gain_left = voice.current_chorus_send * voice.current_mix_gain_left;
                self.writeBlock(previous_gain_left, current_gain_left, voice.block, chorus_input_left);
                const previous_gain_right = voice.previous_chorus_send * voice.previous_mix_gain_right;
                const current_gain_right = voice.current_chorus_send * voice.current_mix_gain_right;
                self.writeBlock(previous_gain_right, current_gain_right, voice.block, chorus_input_right);
            }
            chorus.process(chorus_input_left, chorus_input_right, chorus_output_left, chorus_output_right);
            ArrayMath.multiplyAdd(self.master_volume, chorus_output_left, self.block_left);
            ArrayMath.multiplyAdd(self.master_volume, chorus_output_right, self.block_right);

            var reverb = &self.reverb.?;
            var reverb_input = self.reverb_input.?;
            var reverb_output_left = self.reverb_output_left.?;
            var reverb_output_right = self.reverb_output_right.?;
            for (reverb_input) |*value| {
                value.* = 0.0;
            }
            for (self.voices.getActiveVoices()) |*voice| {
                const previous_gain = reverb.getInputGain() * voice.previous_reverb_send * (voice.previous_mix_gain_left + voice.previous_mix_gain_right);
                const current_gain = reverb.getInputGain() * voice.current_reverb_send * (voice.current_mix_gain_left + voice.current_mix_gain_right);
                self.writeBlock(previous_gain, current_gain, voice.block, reverb_input);
            }
            reverb.process(reverb_input, reverb_output_left, reverb_output_right);
            ArrayMath.multiplyAdd(self.master_volume, reverb_output_left, self.block_left);
            ArrayMath.multiplyAdd(self.master_volume, reverb_output_right, self.block_right);
        }
    }

    fn writeBlock(self: *Self, previous_gain: f32, current_gain: f32, source: []f32, destination: []f32) void {
        if (@max(previous_gain, current_gain) < SoundFontMath.NON_AUDIBLE) {
            return;
        }

        if (@fabs(current_gain - previous_gain) < 1.0E-3) {
            ArrayMath.multiplyAdd(current_gain, source, destination);
        } else {
            const step = self.inverse_block_size * (current_gain - previous_gain);
            ArrayMath.multiplyAddSlope(previous_gain, step, source, destination);
        }
    }
};

pub const SynthesizerSettings = struct {
    const Self = @This();

    const DEFAULT_BLOCK_SIZE: i32 = 64;
    const DEFAULT_MAXIMUM_POLYPHONY: usize = 64;
    const DEFAULT_ENABLE_REVERB_AND_CHORUS: bool = true;

    sample_rate: i32,
    block_size: usize,
    maximum_polyphony: usize,
    enable_reverb_and_chorus: bool,

    pub fn init(sample_rate: i32) Self {
        return Self{
            .sample_rate = sample_rate,
            .block_size = SynthesizerSettings.DEFAULT_BLOCK_SIZE,
            .maximum_polyphony = SynthesizerSettings.DEFAULT_MAXIMUM_POLYPHONY,
            .enable_reverb_and_chorus = SynthesizerSettings.DEFAULT_ENABLE_REVERB_AND_CHORUS,
        };
    }

    fn validate(self: *const Self) !void {
        try SynthesizerSettings.checkSampleRate(self.sample_rate);
        try SynthesizerSettings.checkBlockSize(self.block_size);
        try SynthesizerSettings.checkMaximumPolyphony(self.maximum_polyphony);
    }

    fn checkSampleRate(value: i32) !void {
        if (!(16000 <= value and value <= 192000)) {
            return ZiggySynthError.SampleRateIsOutOfRange;
        }
    }

    fn checkBlockSize(value: usize) !void {
        if (!(8 <= value and value <= 1024)) {
            return ZiggySynthError.BlockSizeIsOutOfRange;
        }
    }

    fn checkMaximumPolyphony(value: usize) !void {
        if (!(8 <= value and value <= 256)) {
            return ZiggySynthError.MaximumPolyphonyIsOutOfRange;
        }
    }
};

const RegionPair = struct {
    const Self = @This();

    preset: *PresetRegion,
    instrument: *InstrumentRegion,

    fn init(preset: *PresetRegion, instrument: *InstrumentRegion) Self {
        return Self{
            .preset = preset,
            .instrument = instrument,
        };
    }

    fn gs(self: *const Self, i: usize) i32 {
        return @as(i32, @intCast(self.preset.gs[i])) + @as(i32, @intCast(self.instrument.gs[i]));
    }

    fn getSampleStart(self: *const Self) i32 {
        return self.instrument.getSampleStart();
    }

    fn getSampleEnd(self: *const Self) i32 {
        return self.instrument.getSampleEnd();
    }

    fn getSampleStartLoop(self: *const Self) i32 {
        return self.instrument.getSampleStartLoop();
    }

    fn getSampleEndLoop(self: *const Self) i32 {
        return self.instrument.getSampleEndLoop();
    }

    fn getStartAddressOffset(self: *const Self) i32 {
        return self.instrument.getStartAddressOffset();
    }

    fn getEndAddressOffset(self: *const Self) i32 {
        return self.instrument.getEndAddressOffset();
    }

    fn getStartLoopAddressOffset(self: *const Self) i32 {
        return self.instrument.getStartLoopAddressOffset();
    }

    fn getEndLoopAddressOffset(self: *const Self) i32 {
        return self.instrument.getEndLoopAddressOffset();
    }

    fn getModulationLfoToPitch(self: *const Self) i32 {
        return self.gs(GeneratorType.MODULATION_LFO_TO_PITCH);
    }

    fn getVibratoLfoToPitch(self: *const Self) i32 {
        return self.gs(GeneratorType.VIBRATO_LFO_TO_PITCH);
    }

    fn getModulationEnvelopeToPitch(self: *const Self) i32 {
        return self.gs(GeneratorType.MODULATION_ENVELOPE_TO_PITCH);
    }

    fn getInitialFilterCutoffFrequency(self: *const Self) f32 {
        return SoundFontMath.centsToHertz(@as(f32, @floatFromInt(self.gs(GeneratorType.INITIAL_FILTER_CUTOFF_FREQUENCY))));
    }

    fn getInitialFilterQ(self: *const Self) f32 {
        return 0.1 * @as(f32, @floatFromInt(self.gs(GeneratorType.INITIAL_FILTER_Q)));
    }

    fn getModulationLfoToFilterCutoffFrequency(self: *const Self) i32 {
        return self.gs(GeneratorType.MODULATION_LFO_TO_FILTER_CUTOFF_FREQUENCY);
    }

    fn getModulationEnvelopeToFilterCutoffFrequency(self: *const Self) i32 {
        return self.gs(GeneratorType.MODULATION_ENVELOPE_TO_FILTER_CUTOFF_FREQUENCY);
    }

    fn getModulationLfoToVolume(self: *const Self) f32 {
        return 0.1 * @as(f32, @floatFromInt(self.gs(GeneratorType.MODULATION_LFO_TO_VOLUME)));
    }

    fn getChorusEffectsSend(self: *const Self) f32 {
        return 0.1 * @as(f32, @floatFromInt(self.gs(GeneratorType.CHORUS_EFFECTS_SEND)));
    }

    fn getReverbEffectsSend(self: *const Self) f32 {
        return 0.1 * @as(f32, @floatFromInt(self.gs(GeneratorType.REVERB_EFFECTS_SEND)));
    }

    fn getPan(self: *const Self) f32 {
        return 0.1 * @as(f32, @floatFromInt(self.gs(GeneratorType.PAN)));
    }

    fn getDelayModulationLfo(self: *const Self) f32 {
        return SoundFontMath.timecentsToSeconds(@as(f32, @floatFromInt(self.gs(GeneratorType.DELAY_MODULATION_LFO))));
    }

    fn getFrequencyModulationLfo(self: *const Self) f32 {
        return SoundFontMath.centsToHertz(@as(f32, @floatFromInt(self.gs(GeneratorType.FREQUENCY_MODULATION_LFO))));
    }

    fn getDelayVibratoLfo(self: *const Self) f32 {
        return SoundFontMath.timecentsToSeconds(@as(f32, @floatFromInt(self.gs(GeneratorType.DELAY_VIBRATO_LFO))));
    }

    fn getFrequencyVibratoLfo(self: *const Self) f32 {
        return SoundFontMath.centsToHertz(@as(f32, @floatFromInt(self.gs(GeneratorType.FREQUENCY_VIBRATO_LFO))));
    }

    fn getDelayModulationEnvelope(self: *const Self) f32 {
        return SoundFontMath.timecentsToSeconds(@as(f32, @floatFromInt(self.gs(GeneratorType.DELAY_MODULATION_ENVELOPE))));
    }

    fn getAttackModulationEnvelope(self: *const Self) f32 {
        return SoundFontMath.timecentsToSeconds(@as(f32, @floatFromInt(self.gs(GeneratorType.ATTACK_MODULATION_ENVELOPE))));
    }

    fn getHoldModulationEnvelope(self: *const Self) f32 {
        return SoundFontMath.timecentsToSeconds(@as(f32, @floatFromInt(self.gs(GeneratorType.HOLD_MODULATION_ENVELOPE))));
    }

    fn getDecayModulationEnvelope(self: *const Self) f32 {
        return SoundFontMath.timecentsToSeconds(@as(f32, @floatFromInt(self.gs(GeneratorType.DECAY_MODULATION_ENVELOPE))));
    }

    fn getSustainModulationEnvelope(self: *const Self) f32 {
        return 0.1 * @as(f32, @floatFromInt(self.gs(GeneratorType.SUSTAIN_MODULATION_ENVELOPE)));
    }

    fn getReleaseModulationEnvelope(self: *const Self) f32 {
        return SoundFontMath.timecentsToSeconds(@as(f32, @floatFromInt(self.gs(GeneratorType.RELEASE_MODULATION_ENVELOPE))));
    }

    fn getKeyNumberToModulationEnvelopeHold(self: *const Self) i32 {
        return self.gs(GeneratorType.KEY_NUMBER_TO_MODULATION_ENVELOPE_HOLD);
    }

    fn getKeyNumberToModulationEnvelopeDecay(self: *const Self) i32 {
        return self.gs(GeneratorType.KEY_NUMBER_TO_MODULATION_ENVELOPE_DECAY);
    }

    fn getDelayVolumeEnvelope(self: *const Self) f32 {
        return SoundFontMath.timecentsToSeconds(@as(f32, @floatFromInt(self.gs(GeneratorType.DELAY_VOLUME_ENVELOPE))));
    }

    fn getAttackVolumeEnvelope(self: *const Self) f32 {
        return SoundFontMath.timecentsToSeconds(@as(f32, @floatFromInt(self.gs(GeneratorType.ATTACK_VOLUME_ENVELOPE))));
    }

    fn getHoldVolumeEnvelope(self: *const Self) f32 {
        return SoundFontMath.timecentsToSeconds(@as(f32, @floatFromInt(self.gs(GeneratorType.HOLD_VOLUME_ENVELOPE))));
    }

    fn getDecayVolumeEnvelope(self: *const Self) f32 {
        return SoundFontMath.timecentsToSeconds(@as(f32, @floatFromInt(self.gs(GeneratorType.DECAY_VOLUME_ENVELOPE))));
    }

    fn getSustainVolumeEnvelope(self: *const Self) f32 {
        return 0.1 * @as(f32, @floatFromInt(self.gs(GeneratorType.SUSTAIN_VOLUME_ENVELOPE)));
    }

    fn getReleaseVolumeEnvelope(self: *const Self) f32 {
        return SoundFontMath.timecentsToSeconds(@as(f32, @floatFromInt(self.gs(GeneratorType.RELEASE_VOLUME_ENVELOPE))));
    }

    fn getKeyNumberToVolumeEnvelopeHold(self: *const Self) i32 {
        return self.gs(GeneratorType.KEY_NUMBER_TO_VOLUME_ENVELOPE_HOLD);
    }

    fn getKeyNumberToVolumeEnvelopeDecay(self: *const Self) i32 {
        return self.gs(GeneratorType.KEY_NUMBER_TO_VOLUME_ENVELOPE_DECAY);
    }

    fn getInitialAttenuation(self: *const Self) f32 {
        return 0.1 * @as(f32, @floatFromInt(self.gs(GeneratorType.INITIAL_ATTENUATION)));
    }

    fn getCoarseTune(self: *const Self) i32 {
        return self.gs(GeneratorType.COARSE_TUNE);
    }

    fn getFineTune(self: *const Self) i32 {
        return self.gs(GeneratorType.FINE_TUNE) + self.instrument.sample.pitch_correction;
    }

    fn getSampleModes(self: *const Self) i32 {
        return self.instrument.getSampleModes();
    }

    fn getScaleTuning(self: *const Self) i32 {
        return self.gs(GeneratorType.SCALE_TUNING);
    }

    fn getExclusiveClass(self: *const Self) i32 {
        return self.instrument.getExclusiveClass();
    }

    fn getRootKey(self: *const Self) i32 {
        return self.instrument.getRootKey();
    }
};

const RegionEx = struct {
    fn startOscillator(oscillator: *Oscillator, data: []i16, region: *RegionPair) void {
        const sample_rate = region.instrument.sample.sample_rate;
        const loop_mode = region.getSampleModes();
        const start = region.getSampleStart();
        const end = region.getSampleEnd();
        const start_loop = region.getSampleStartLoop();
        const end_loop = region.getSampleEndLoop();
        const root_key = region.getRootKey();
        const coarse_tune = region.getCoarseTune();
        const fine_tune = region.getFineTune();
        const scale_tuning = region.getScaleTuning();

        oscillator.startUnit(data, loop_mode, sample_rate, start, end, start_loop, end_loop, root_key, coarse_tune, fine_tune, scale_tuning);
    }

    fn startVolumeEnvelope(envelope: *VolumeEnvelope, region: *RegionPair, key: i32) void {
        // If the release time is shorter than 10 ms, it will be clamped to 10 ms to avoid pop noise.
        const delay = region.getDelayVolumeEnvelope();
        const attack = region.getAttackVolumeEnvelope();
        const hold = region.getHoldVolumeEnvelope() * SoundFontMath.keyNumberToMultiplyingFactor(region.getKeyNumberToVolumeEnvelopeHold(), key);
        const decay = region.getDecayVolumeEnvelope() * SoundFontMath.keyNumberToMultiplyingFactor(region.getKeyNumberToVolumeEnvelopeDecay(), key);
        const sustain = SoundFontMath.decibelsToLinear(-region.getSustainVolumeEnvelope());
        const release = @max(region.getReleaseVolumeEnvelope(), 0.01);

        envelope.startUnit(delay, attack, hold, decay, sustain, release);
    }

    fn startModulationEnvelope(envelope: *ModulationEnvelope, region: *RegionPair, key: i32, velocity: i32) void {
        // According to the implementation of TinySoundFont, the attack time should be adjusted by the velocity.
        const delay = region.getDelayModulationEnvelope();
        const attack = region.getAttackModulationEnvelope() * (@as(f32, @floatFromInt(145 - velocity)) / 144.0);
        const hold = region.getHoldModulationEnvelope() * SoundFontMath.keyNumberToMultiplyingFactor(region.getKeyNumberToModulationEnvelopeHold(), key);
        const decay = region.getDecayModulationEnvelope() * SoundFontMath.keyNumberToMultiplyingFactor(region.getKeyNumberToModulationEnvelopeDecay(), key);
        const sustain = 1.0 - region.getSustainModulationEnvelope() / 100.0;
        const release = region.getReleaseModulationEnvelope();

        envelope.startUnit(delay, attack, hold, decay, sustain, release);
    }

    fn startVibrato(lfo: *Lfo, region: *RegionPair) void {
        lfo.startUnit(region.getDelayVibratoLfo(), region.getFrequencyVibratoLfo());
    }

    fn startModulation(lfo: *Lfo, region: *RegionPair) void {
        lfo.startUnit(region.getDelayModulationLfo(), region.getFrequencyModulationLfo());
    }
};

const Voice = struct {
    const Self = @This();

    const PLAYING: i32 = 0;
    const RELEASE_REQUESTED: i32 = 1;
    const RELEASED: i32 = 2;

    sample_rate: i32,
    block_size: usize,

    vol_env: VolumeEnvelope,
    mod_env: ModulationEnvelope,

    vib_lfo: Lfo,
    mod_lfo: Lfo,

    oscillator: Oscillator,
    filter: BiQuadFilter,

    block: []f32,

    // A sudden change in the mix gain will cause pop noise.
    // To avoid this, we save the mix gain of the previous block,
    // and smooth out the gain if the gap between the current and previous gain is too large.
    // The actual smoothing process is done in the WriteBlock method of the Synthesizer class.

    previous_mix_gain_left: f32,
    previous_mix_gain_right: f32,
    current_mix_gain_left: f32,
    current_mix_gain_right: f32,

    previous_reverb_send: f32,
    previous_chorus_send: f32,
    current_reverb_send: f32,
    current_chorus_send: f32,

    exclusive_class: i32,
    channel: i32,
    key: i32,
    velocity: i32,

    note_gain: f32,

    cutoff: f32,
    resonance: f32,

    vib_lfo_to_pitch: f32,
    mod_lfo_to_pitch: f32,
    mod_env_to_pitch: f32,

    mod_lfo_to_cutoff: i32,
    mod_env_to_cutoff: i32,
    dynamic_cutoff: bool,

    mod_lfo_to_volume: f32,
    dynamic_volume: bool,

    instrument_pan: f32,
    instrument_reverb: f32,
    instrument_chorus: f32,

    // Some instruments require fast cutoff change, which can cause pop noise.
    // This is used to smooth out the cutoff frequency.
    smoothed_cutoff: f32,

    voice_state: i32,
    voice_length: usize,
    minimum_voice_length: usize,

    fn init(settings: *const SynthesizerSettings, block: []f32) Self {
        return Self{
            .sample_rate = settings.sample_rate,
            .block_size = settings.block_size,
            .vol_env = VolumeEnvelope.init(settings),
            .mod_env = ModulationEnvelope.init(settings),
            .vib_lfo = Lfo.init(settings),
            .mod_lfo = Lfo.init(settings),
            .oscillator = Oscillator.init(settings),
            .filter = BiQuadFilter.init(settings),
            .block = block,
            .previous_mix_gain_left = 0.0,
            .previous_mix_gain_right = 0.0,
            .current_mix_gain_left = 0.0,
            .current_mix_gain_right = 0.0,
            .previous_reverb_send = 0.0,
            .previous_chorus_send = 0.0,
            .current_reverb_send = 0.0,
            .current_chorus_send = 0.0,
            .exclusive_class = 0,
            .channel = 0,
            .key = 0,
            .velocity = 0,
            .note_gain = 0.0,
            .cutoff = 0.0,
            .resonance = 0.0,
            .vib_lfo_to_pitch = 0.0,
            .mod_lfo_to_pitch = 0.0,
            .mod_env_to_pitch = 0.0,
            .mod_lfo_to_cutoff = 0,
            .mod_env_to_cutoff = 0,
            .dynamic_cutoff = false,
            .mod_lfo_to_volume = 0.0,
            .dynamic_volume = false,
            .instrument_pan = 0.0,
            .instrument_reverb = 0.0,
            .instrument_chorus = 0.0,
            .smoothed_cutoff = 0.0,
            .voice_state = 0,
            .voice_length = 0,
            .minimum_voice_length = @intCast(@divTrunc(settings.sample_rate, 500)),
        };
    }

    fn startUnit(self: *Self, data: []i16, region: *RegionPair, channel: i32, key: i32, velocity: i32) void {
        self.exclusive_class = region.getExclusiveClass();
        self.channel = channel;
        self.key = key;
        self.velocity = velocity;

        if (velocity > 0) {
            // According to the Polyphone's implementation, the initial attenuation should be reduced to 40%.
            // I'm not sure why, but this indeed improves the loudness variability.
            const sample_attenuation = 0.4 * region.getInitialAttenuation();
            const filter_attenuation = 0.5 * region.getInitialFilterQ();
            const decibels = 2.0 * SoundFontMath.linearToDecibels(@as(f32, @floatFromInt(velocity)) / 127.0) - sample_attenuation - filter_attenuation;
            self.note_gain = SoundFontMath.decibelsToLinear(decibels);
        } else {
            self.note_gain = 0.0;
        }

        self.cutoff = region.getInitialFilterCutoffFrequency();
        self.resonance = SoundFontMath.decibelsToLinear(region.getInitialFilterQ());

        self.vib_lfo_to_pitch = 0.01 * @as(f32, @floatFromInt(region.getVibratoLfoToPitch()));
        self.mod_lfo_to_pitch = 0.01 * @as(f32, @floatFromInt(region.getModulationLfoToPitch()));
        self.mod_env_to_pitch = 0.01 * @as(f32, @floatFromInt(region.getModulationEnvelopeToPitch()));

        self.mod_lfo_to_cutoff = region.getModulationLfoToFilterCutoffFrequency();
        self.mod_env_to_cutoff = region.getModulationEnvelopeToFilterCutoffFrequency();
        self.dynamic_cutoff = self.mod_lfo_to_cutoff != 0 or self.mod_env_to_cutoff != 0;

        self.mod_lfo_to_volume = region.getModulationLfoToVolume();
        self.dynamic_volume = self.mod_lfo_to_volume > 0.05;

        self.instrument_pan = SoundFontMath.clamp(region.getPan(), -50.0, 50.0);
        self.instrument_reverb = 0.01 * region.getReverbEffectsSend();
        self.instrument_chorus = 0.01 * region.getChorusEffectsSend();

        RegionEx.startVolumeEnvelope(&self.vol_env, region, key);
        RegionEx.startModulationEnvelope(&self.mod_env, region, key, velocity);
        RegionEx.startVibrato(&self.vib_lfo, region);
        RegionEx.startModulation(&self.mod_lfo, region);
        RegionEx.startOscillator(&self.oscillator, data, region);
        self.filter.clearBuffer();
        self.filter.setLowPassFilter(self.cutoff, self.resonance);

        self.smoothed_cutoff = self.cutoff;

        self.voice_state = Voice.PLAYING;
        self.voice_length = 0;
    }

    fn end(self: *Self) void {
        if (self.voice_state == Voice.PLAYING) {
            self.voice_state = Voice.RELEASE_REQUESTED;
        }
    }

    fn kill(self: *Self) void {
        self.note_gain = 0.0;
    }

    fn processUnit(self: *Self, synthesizer: *Synthesizer) bool {
        if (self.note_gain < SoundFontMath.NON_AUDIBLE) {
            return false;
        }

        const channel_info = &synthesizer.channels[@intCast(self.channel)];

        self.releaseIfNecessary(channel_info);

        if (!self.vol_env.processUnit(self.block_size)) {
            return false;
        }

        _ = self.mod_env.processUnit(self.block_size);
        self.vib_lfo.processUnit();
        self.mod_lfo.processUnit();

        const vib_pitch_change = (0.01 * channel_info.getModulation() + self.vib_lfo_to_pitch) * self.vib_lfo.getValue();
        const mod_pitch_change = self.mod_lfo_to_pitch * self.mod_lfo.getValue() + self.mod_env_to_pitch * self.mod_env.getValue();
        const channel_pitch_change = channel_info.getTune() + channel_info.getPitchBend();
        const pitch = @as(f32, @floatFromInt(self.key)) + vib_pitch_change + mod_pitch_change + channel_pitch_change;
        if (!self.oscillator.processUnit(self.block, pitch)) {
            return false;
        }

        if (self.dynamic_cutoff) {
            const cents = @as(f32, @floatFromInt(self.mod_lfo_to_cutoff)) * self.mod_lfo.getValue() + @as(f32, @floatFromInt(self.mod_env_to_cutoff)) * self.mod_env.getValue();
            const factor = SoundFontMath.centsToMultiplyingFactor(cents);
            const new_cutoff = factor * self.cutoff;

            // The cutoff change is limited within x0.5 and x2 to reduce pop noise.
            const lower_limit = 0.5 * self.smoothed_cutoff;
            const upper_limit = 2.0 * self.smoothed_cutoff;
            self.smoothed_cutoff = SoundFontMath.clamp(new_cutoff, lower_limit, upper_limit);

            self.filter.setLowPassFilter(self.smoothed_cutoff, self.resonance);
        }
        self.filter.processUnit(self.block);

        self.previous_mix_gain_left = self.current_mix_gain_left;
        self.previous_mix_gain_right = self.current_mix_gain_right;
        self.previous_reverb_send = self.current_reverb_send;
        self.previous_chorus_send = self.current_chorus_send;

        // According to the GM spec, the following value should be squared.
        const ve = channel_info.getVolume() * channel_info.getExpression();
        const channel_gain = ve * ve;

        var mix_gain = self.note_gain * channel_gain * self.vol_env.getValue();
        if (self.dynamic_volume) {
            const decibels = self.mod_lfo_to_volume * self.mod_lfo.getValue();
            mix_gain *= SoundFontMath.decibelsToLinear(decibels);
        }

        const angle = (math.pi / 200.0) * (channel_info.getPan() + self.instrument_pan + 50.0);
        if (angle <= 0.0) {
            self.current_mix_gain_left = mix_gain;
            self.current_mix_gain_right = 0.0;
        } else if (angle >= SoundFontMath.HALF_PI) {
            self.current_mix_gain_left = 0.0;
            self.current_mix_gain_right = mix_gain;
        } else {
            self.current_mix_gain_left = mix_gain * @cos(angle);
            self.current_mix_gain_right = mix_gain * @sin(angle);
        }

        self.current_reverb_send = SoundFontMath.clamp(channel_info.getReverbSend() + self.instrument_reverb, 0.0, 1.0);
        self.current_chorus_send = SoundFontMath.clamp(channel_info.getChorusSend() + self.instrument_chorus, 0.0, 1.0);

        if (self.voice_length == 0) {
            self.previous_mix_gain_left = self.current_mix_gain_left;
            self.previous_mix_gain_right = self.current_mix_gain_right;
            self.previous_reverb_send = self.current_reverb_send;
            self.previous_chorus_send = self.current_chorus_send;
        }

        self.voice_length += self.block_size;

        return true;
    }

    fn releaseIfNecessary(self: *Self, channel_info: *Channel) void {
        if (self.voice_length < self.minimum_voice_length) {
            return;
        }

        if (self.voice_state == Voice.RELEASE_REQUESTED and !channel_info.getHoldPedal()) {
            self.vol_env.releaseUnit();
            self.mod_env.releaseUnit();
            self.oscillator.releaseUnit();

            self.voice_state = Voice.RELEASED;
        }
    }

    fn getPriority(self: *const Self) f32 {
        if (self.note_gain < SoundFontMath.NON_AUDIBLE) {
            return 0.0;
        } else {
            return self.vol_env.getPriority();
        }
    }
};

const VoiceCollection = struct {
    const Self = @This();

    allocator: Allocator,

    block_buffer: []f32,
    voices: []Voice,
    active_voice_count: usize,

    fn init(allocator: Allocator, settings: *const SynthesizerSettings) !Self {
        var block_buffer = try allocator.alloc(f32, @intCast(settings.block_size * settings.maximum_polyphony));
        errdefer allocator.free(block_buffer);

        var voices = try allocator.alloc(Voice, settings.maximum_polyphony);
        errdefer allocator.free(voices);
        for (0..voices.len) |i| {
            const buffer_start = settings.block_size * i;
            const buffer_end = buffer_start + settings.block_size;
            var block = block_buffer[buffer_start..buffer_end];
            voices[i] = Voice.init(settings, block);
        }

        return Self{
            .allocator = allocator,
            .block_buffer = block_buffer,
            .voices = voices,
            .active_voice_count = 0,
        };
    }

    fn deinit(self: *Self) void {
        self.allocator.free(self.voices);
        self.allocator.free(self.block_buffer);
    }

    fn requestNew(self: *Self, region: *InstrumentRegion, channel: i32) ?*Voice {
        // If an exclusive class is assigned to the region, find a voice with the same class.
        // If found, reuse it to avoid playing multiple voices with the same class at a time.
        var exclusive_class = region.getExclusiveClass();
        if (exclusive_class != 0) {
            var i: usize = 0;
            while (i < self.active_voice_count) : (i += 1) {
                var voice = &self.voices[i];
                if (voice.exclusive_class == exclusive_class and voice.channel == channel) {
                    return voice;
                }
            }
        }

        // If the number of active voices is less than the limit, use a free one.
        if (self.active_voice_count < self.voices.len) {
            var free = &self.voices[self.active_voice_count];
            self.active_voice_count += 1;
            return free;
        }

        // Too many active voices...
        // Find one which has the lowest priority.
        var candidate: ?*Voice = null;
        var lowest_priority: f32 = 1000000.0;
        for (self.getActiveVoices()) |*voice| {
            var priority = voice.getPriority();
            if (priority < lowest_priority) {
                lowest_priority = priority;
                candidate = voice;
            } else if (priority == lowest_priority) {
                // Same priority...
                // The older one should be more suitable for reuse.
                if (voice.voice_length > candidate.?.voice_length) {
                    candidate = voice;
                }
            }
        }
        return candidate;
    }

    fn processUnit(self: *Self, synthesizer: *Synthesizer) void {
        var i: usize = 0;
        while (true) {
            if (i == self.active_voice_count) {
                return;
            }

            if (self.voices[i].processUnit(synthesizer)) {
                i += 1;
            } else {
                self.active_voice_count -= 1;

                var tmp = self.voices[i];
                self.voices[i] = self.voices[self.active_voice_count];
                self.voices[self.active_voice_count] = tmp;
            }
        }
    }

    fn getActiveVoices(self: *Self) []Voice {
        return self.voices[0..self.active_voice_count];
    }

    fn clear(self: *Self) void {
        self.active_voice_count = 0;
    }
};

const Oscillator = struct {
    const Self = @This();

    // In this class, fixed-point numbers are used for speed-up.
    // A fixed-point number is expressed by Int64, whose lower 24 bits represent the fraction part,
    // and the rest represent the integer part.
    // For clarity, fixed-point number variables have a suffix "_fp".

    const FRAC_BITS = 24;
    const FRAC_UNIT: i64 = 1 << Oscillator.FRAC_BITS;
    const FP_TO_SAMPLE: f32 = 1.0 / (32768.0 * @as(f32, @floatFromInt(Oscillator.FRAC_UNIT)));

    synthesizer_sample_rate: i32,

    data: ?[]i16,
    loop_mode: i32,
    sample_sample_rate: i32,
    start: i32,
    end: i32,
    start_loop: i32,
    end_loop: i32,
    root_key: i32,

    tune: f32,
    pitch_change_scale: f32,
    sample_rate_ratio: f32,

    looping: bool,

    position_fp: i64,

    fn init(settings: *const SynthesizerSettings) Self {
        return Self{
            .synthesizer_sample_rate = settings.sample_rate,
            .data = null,
            .loop_mode = 0,
            .sample_sample_rate = 0,
            .start = 0,
            .end = 0,
            .start_loop = 0,
            .end_loop = 0,
            .root_key = 0,
            .tune = 0.0,
            .pitch_change_scale = 0.0,
            .sample_rate_ratio = 0.0,
            .looping = false,
            .position_fp = 0,
        };
    }

    fn startUnit(self: *Self, data: []i16, loop_mode: i32, sample_rate: i32, start: i32, end: i32, start_loop: i32, end_loop: i32, root_key: i32, coarse_tune: i32, fine_tune: i32, scale_tuning: i32) void {
        self.data = data;
        self.loop_mode = loop_mode;
        self.sample_sample_rate = sample_rate;
        self.start = start;
        self.end = end;
        self.start_loop = start_loop;
        self.end_loop = end_loop;
        self.root_key = root_key;

        self.tune = @as(f32, @floatFromInt(coarse_tune)) + 0.01 * @as(f32, @floatFromInt(fine_tune));
        self.pitch_change_scale = 0.01 * @as(f32, @floatFromInt(scale_tuning));
        self.sample_rate_ratio = @as(f32, @floatFromInt(sample_rate)) / @as(f32, @floatFromInt(self.synthesizer_sample_rate));

        if (self.loop_mode == LoopMode.NO_LOOP) {
            self.looping = false;
        } else {
            self.looping = true;
        }

        self.position_fp = @as(i64, @intCast(start)) << Oscillator.FRAC_BITS;
    }

    fn releaseUnit(self: *Self) void {
        if (self.loop_mode == LoopMode.LOOP_UNTIL_NOTE_OFF) {
            self.looping = false;
        }
    }

    fn processUnit(self: *Self, block: []f32, pitch: f32) bool {
        const pitch_change = self.pitch_change_scale * (pitch - @as(f32, @floatFromInt(self.root_key))) + self.tune;
        const pitch_ratio = self.sample_rate_ratio * math.pow(f32, 2.0, pitch_change / 12.0);
        return self.fillBlock(block, pitch_ratio);
    }

    fn fillBlock(self: *Self, block: []f32, pitch_ratio: f64) bool {
        const pitch_ratio_fp = @as(i64, @intFromFloat(@as(f64, @floatFromInt(Oscillator.FRAC_UNIT)) * pitch_ratio));

        if (self.looping) {
            return self.fillBlock_continuous(block, pitch_ratio_fp);
        } else {
            return self.fillBlock_noLoop(block, pitch_ratio_fp);
        }
    }

    fn fillBlock_noLoop(self: *Self, block: []f32, pitch_ratio_fp: i64) bool {
        const data = self.data.?;

        for (block, 0..block.len) |*dst, t| {
            const index: usize = @bitCast(self.position_fp >> Oscillator.FRAC_BITS);

            if (index >= self.end) {
                if (t > 0) {
                    for (block[t..block.len]) |*dst2| {
                        dst2.* = 0.0;
                    }
                    return true;
                } else {
                    return false;
                }
            }

            const x1: i64 = @intCast(data[index]);
            const x2: i64 = @intCast(data[index + 1]);
            const a_fp = self.position_fp & (Oscillator.FRAC_UNIT - 1);
            dst.* = Oscillator.FP_TO_SAMPLE * @as(f32, @floatFromInt((x1 << Oscillator.FRAC_BITS) + a_fp * (x2 - x1)));

            self.position_fp += pitch_ratio_fp;
        }

        return true;
    }

    fn fillBlock_continuous(self: *Self, block: []f32, pitch_ratio_fp: i64) bool {
        const data = self.data.?;
        const end_loop_fp = @as(i64, @intCast(self.end_loop)) << Oscillator.FRAC_BITS;
        const loop_length = @as(usize, @intCast(self.end_loop - self.start_loop));
        const loop_length_fp = @as(i64, @intCast(loop_length)) << Oscillator.FRAC_BITS;

        for (block) |*dst| {
            if (self.position_fp >= end_loop_fp) {
                self.position_fp -= loop_length_fp;
            }

            const index1: usize = @bitCast(self.position_fp >> Oscillator.FRAC_BITS);
            var index2 = index1 + 1;
            if (index2 >= self.end_loop) {
                index2 -= loop_length;
            }

            const x1: i64 = @intCast(data[index1]);
            const x2: i64 = @intCast(data[index2]);
            const a_fp = self.position_fp & (Oscillator.FRAC_UNIT - 1);
            dst.* = Oscillator.FP_TO_SAMPLE * @as(f32, @floatFromInt((x1 << Oscillator.FRAC_BITS) + a_fp * (x2 - x1)));

            self.position_fp += pitch_ratio_fp;
        }

        return true;
    }
};

const BiQuadFilter = struct {
    const Self = @This();

    const RESONANCE_PEAK_OFFSET: f32 = 1.0 - 1.0 / @sqrt(2.0);

    sample_rate: i32,

    active: bool,

    a0: f32,
    a1: f32,
    a2: f32,
    a3: f32,
    a4: f32,

    x1: f32,
    x2: f32,
    y1: f32,
    y2: f32,

    fn init(settings: *const SynthesizerSettings) Self {
        return Self{
            .sample_rate = settings.sample_rate,
            .active = false,
            .a0 = 0.0,
            .a1 = 0.0,
            .a2 = 0.0,
            .a3 = 0.0,
            .a4 = 0.0,
            .x1 = 0.0,
            .x2 = 0.0,
            .y1 = 0.0,
            .y2 = 0.0,
        };
    }

    fn clearBuffer(self: *Self) void {
        self.x1 = 0.0;
        self.x2 = 0.0;
        self.y1 = 0.0;
        self.y2 = 0.0;
    }

    fn setLowPassFilter(self: *Self, cutoff_frequency: f32, resonance: f32) void {
        if (cutoff_frequency < 0.499 * @as(f32, @floatFromInt(self.sample_rate))) {
            self.active = true;

            // This equation gives the Q value which makes the desired resonance peak.
            // The error of the resultant peak height is less than 3%.
            const q = resonance - BiQuadFilter.RESONANCE_PEAK_OFFSET / (1.0 + 6.0 * (resonance - 1.0));

            const w = 2.0 * math.pi * cutoff_frequency / @as(f32, @floatFromInt(self.sample_rate));
            const cosw = @cos(w);
            const alpha = @sin(w) / (2.0 * q);

            const b0 = (1.0 - cosw) / 2.0;
            const b1 = 1.0 - cosw;
            const b2 = (1.0 - cosw) / 2.0;
            const a0 = 1.0 + alpha;
            const a1 = -2.0 * cosw;
            const a2 = 1.0 - alpha;

            self.setCoefficients(a0, a1, a2, b0, b1, b2);
        } else {
            self.active = false;
        }
    }

    fn processUnit(self: *Self, block: []f32) void {
        if (self.active) {
            for (0..block.len) |t| {
                const input = block[t];
                const output = self.a0 * input + self.a1 * self.x1 + self.a2 * self.x2 - self.a3 * self.y1 - self.a4 * self.y2;

                self.x2 = self.x1;
                self.x1 = input;
                self.y2 = self.y1;
                self.y1 = output;

                block[t] = output;
            }
        } else {
            self.x2 = block[block.len - 2];
            self.x1 = block[block.len - 1];
            self.y2 = self.x2;
            self.y1 = self.x1;
        }
    }

    fn setCoefficients(self: *Self, a0: f32, a1: f32, a2: f32, b0: f32, b1: f32, b2: f32) void {
        self.a0 = b0 / a0;
        self.a1 = b1 / a0;
        self.a2 = b2 / a0;
        self.a3 = a1 / a0;
        self.a4 = a2 / a0;
    }
};

const VolumeEnvelope = struct {
    const Self = @This();

    sample_rate: i32,

    attack_slope: f64,
    decay_slope: f64,
    release_slope: f64,

    attack_start_time: f64,
    hold_start_time: f64,
    decay_start_time: f64,
    release_start_time: f64,

    sustain_level: f32,
    release_level: f32,

    processed_sample_count: usize,
    stage: i32,
    value: f32,

    priority: f32,

    fn init(settings: *const SynthesizerSettings) Self {
        return Self{
            .sample_rate = settings.sample_rate,
            .attack_slope = 0.0,
            .decay_slope = 0.0,
            .release_slope = 0.0,
            .attack_start_time = 0.0,
            .hold_start_time = 0.0,
            .decay_start_time = 0.0,
            .release_start_time = 0.0,
            .sustain_level = 0.0,
            .release_level = 0.0,
            .processed_sample_count = 0,
            .stage = 0,
            .value = 0.0,
            .priority = 0.0,
        };
    }

    fn startUnit(self: *Self, delay: f32, attack: f32, hold: f32, decay: f32, sustain: f32, release: f32) void {
        self.attack_slope = 1.0 / attack;
        self.decay_slope = -9.226 / decay;
        self.release_slope = -9.226 / release;

        self.attack_start_time = delay;
        self.hold_start_time = self.attack_start_time + attack;
        self.decay_start_time = self.hold_start_time + hold;
        self.release_start_time = 0.0;

        self.sustain_level = SoundFontMath.clamp(sustain, 0.0, 1.0);
        self.release_level = 0.0;

        self.processed_sample_count = 0;
        self.stage = EnvelopeStage.DELAY;
        self.value = 0.0;

        _ = self.processUnit(0);
    }

    fn releaseUnit(self: *Self) void {
        self.stage = EnvelopeStage.RELEASE;
        self.release_start_time = @as(f64, @floatFromInt(self.processed_sample_count)) / @as(f64, @floatFromInt(self.sample_rate));
        self.release_level = self.value;
    }

    fn processUnit(self: *Self, sample_count: usize) bool {
        self.processed_sample_count += sample_count;

        const current_time = @as(f64, @floatFromInt(self.processed_sample_count)) / @as(f64, @floatFromInt(self.sample_rate));

        while (self.stage <= EnvelopeStage.HOLD) {
            const end_time = switch (self.stage) {
                EnvelopeStage.DELAY => self.attack_start_time,
                EnvelopeStage.ATTACK => self.hold_start_time,
                EnvelopeStage.HOLD => self.decay_start_time,
                else => unreachable,
            };

            if (current_time < end_time) {
                break;
            } else {
                self.stage += 1;
            }
        }

        if (self.stage == EnvelopeStage.DELAY) {
            self.value = 0.0;
            self.priority = 4.0 + self.value;
            return true;
        } else if (self.stage == EnvelopeStage.ATTACK) {
            self.value = @floatCast(self.attack_slope * (current_time - self.attack_start_time));
            self.priority = 3.0 + self.value;
            return true;
        } else if (self.stage == EnvelopeStage.HOLD) {
            self.value = 1.0;
            self.priority = 2.0 + self.value;
            return true;
        } else if (self.stage == EnvelopeStage.DECAY) {
            self.value = @max(@as(f32, @floatCast(SoundFontMath.expCutoff(self.decay_slope * (current_time - self.decay_start_time)))), self.sustain_level);
            self.priority = 1.0 + self.value;
            return self.value > SoundFontMath.NON_AUDIBLE;
        } else if (self.stage == EnvelopeStage.RELEASE) {
            self.value = self.release_level * @as(f32, @floatCast(SoundFontMath.expCutoff(self.release_slope * (current_time - self.release_start_time))));
            self.priority = self.value;
            return self.value > SoundFontMath.NON_AUDIBLE;
        } else {
            unreachable;
        }
    }

    fn getValue(self: *const Self) f32 {
        return self.value;
    }

    fn getPriority(self: *const Self) f32 {
        return self.priority;
    }
};

const ModulationEnvelope = struct {
    const Self = @This();

    sample_rate: i32,

    attack_slope: f64,
    decay_slope: f64,
    release_slope: f64,

    attack_start_time: f64,
    hold_start_time: f64,
    decay_start_time: f64,

    decay_end_time: f64,
    release_end_time: f64,

    sustain_level: f32,
    release_level: f32,

    processed_sample_count: usize,
    stage: i32,
    value: f32,

    fn init(settings: *const SynthesizerSettings) Self {
        return Self{
            .sample_rate = settings.sample_rate,
            .attack_slope = 0.0,
            .decay_slope = 0.0,
            .release_slope = 0.0,
            .attack_start_time = 0.0,
            .hold_start_time = 0.0,
            .decay_start_time = 0.0,
            .decay_end_time = 0.0,
            .release_end_time = 0.0,
            .sustain_level = 0.0,
            .release_level = 0.0,
            .processed_sample_count = 0,
            .stage = 0,
            .value = 0.0,
        };
    }

    fn startUnit(self: *Self, delay: f32, attack: f32, hold: f32, decay: f32, sustain: f32, release: f32) void {
        self.attack_slope = 1.0 / attack;
        self.decay_slope = 1.0 / decay;
        self.release_slope = 1.0 / release;

        self.attack_start_time = delay;
        self.hold_start_time = self.attack_start_time + attack;
        self.decay_start_time = self.hold_start_time + hold;

        self.decay_end_time = self.decay_start_time + decay;
        self.release_end_time = release;

        self.sustain_level = SoundFontMath.clamp(sustain, 0.0, 1.0);
        self.release_level = 0.0;

        self.processed_sample_count = 0;
        self.stage = EnvelopeStage.DELAY;
        self.value = 0.0;

        _ = self.processUnit(0);
    }

    fn releaseUnit(self: *Self) void {
        self.stage = EnvelopeStage.RELEASE;
        self.release_end_time += @as(f64, @floatFromInt(self.processed_sample_count)) / @as(f64, @floatFromInt(self.sample_rate));
        self.release_level = self.value;
    }

    fn processUnit(self: *Self, sample_count: usize) bool {
        self.processed_sample_count += sample_count;

        const current_time = @as(f64, @floatFromInt(self.processed_sample_count)) / @as(f64, @floatFromInt(self.sample_rate));

        while (self.stage <= EnvelopeStage.HOLD) {
            const end_time = switch (self.stage) {
                EnvelopeStage.DELAY => self.attack_start_time,
                EnvelopeStage.ATTACK => self.hold_start_time,
                EnvelopeStage.HOLD => self.decay_start_time,
                else => unreachable,
            };

            if (current_time < end_time) {
                break;
            } else {
                self.stage += 1;
            }
        }

        if (self.stage == EnvelopeStage.DELAY) {
            self.value = 0.0;
            return true;
        } else if (self.stage == EnvelopeStage.ATTACK) {
            self.value = @floatCast(self.attack_slope * (current_time - self.attack_start_time));
            return true;
        } else if (self.stage == EnvelopeStage.HOLD) {
            self.value = 1.0;
            return true;
        } else if (self.stage == EnvelopeStage.DECAY) {
            self.value = @max(@as(f32, @floatCast(self.decay_slope * (self.decay_end_time - current_time))), self.sustain_level);
            return self.value > SoundFontMath.NON_AUDIBLE;
        } else if (self.stage == EnvelopeStage.RELEASE) {
            self.value = @max(@as(f32, @floatCast(self.release_level * self.release_slope * (self.release_end_time - current_time))), 0.0);
            return self.value > SoundFontMath.NON_AUDIBLE;
        } else {
            unreachable;
        }
    }

    fn getValue(self: *const Self) f32 {
        return self.value;
    }
};

const EnvelopeStage = struct {
    const DELAY: i32 = 0;
    const ATTACK: i32 = 1;
    const HOLD: i32 = 2;
    const DECAY: i32 = 3;
    const RELEASE: i32 = 4;
};

const Lfo = struct {
    const Self = @This();

    sample_rate: i32,
    block_size: usize,

    active: bool,

    delay: f64,
    period: f64,

    processed_sample_count: usize,
    value: f32,

    fn init(settings: *const SynthesizerSettings) Self {
        return Self{
            .sample_rate = settings.sample_rate,
            .block_size = settings.block_size,
            .active = false,
            .delay = 0.0,
            .period = 0.0,
            .processed_sample_count = 0,
            .value = 0.0,
        };
    }

    fn startUnit(self: *Self, delay: f32, frequency: f32) void {
        if (frequency > 1.0E-3) {
            self.active = true;

            self.delay = delay;
            self.period = 1.0 / frequency;

            self.processed_sample_count = 0;
            self.value = 0.0;
        } else {
            self.active = false;
            self.value = 0.0;
        }
    }

    fn processUnit(self: *Self) void {
        if (!self.active) {
            return;
        }

        self.processed_sample_count += self.block_size;

        const current_time = @as(f64, @floatFromInt(self.processed_sample_count)) / @as(f64, @floatFromInt(self.sample_rate));

        if (current_time < self.delay) {
            self.value = 0.0;
        } else {
            const phase = @mod((current_time - self.delay), self.period) / self.period;
            if (phase < 0.25) {
                self.value = @floatCast(4.0 * phase);
            } else if (phase < 0.75) {
                self.value = @floatCast(4.0 * (0.5 - phase));
            } else {
                self.value = @floatCast(4.0 * (phase - 1.0));
            }
        }
    }

    fn getValue(self: *Self) f32 {
        return self.value;
    }
};

const Channel = struct {
    const Self = @This();

    is_percussion_channel: bool,

    bank_number: i32,
    patch_number: i32,

    modulation: i16,
    volume: i16,
    pan: i16,
    expression: i16,
    hold_pedal: bool,

    reverb_send: u8,
    chorus_send: u8,

    rpn: i16,
    pitch_bend_range: i16,
    coarse_tune: i16,
    fine_tune: i16,

    pitch_bend: f32,

    fn init(is_percussion_channel: bool) Self {
        var channel = Self{
            .is_percussion_channel = is_percussion_channel,
            .bank_number = 0,
            .patch_number = 0,
            .modulation = 0,
            .volume = 0,
            .pan = 0,
            .expression = 0,
            .hold_pedal = false,
            .reverb_send = 0,
            .chorus_send = 0,
            .rpn = 0,
            .pitch_bend_range = 0,
            .coarse_tune = 0,
            .fine_tune = 0,
            .pitch_bend = 0.0,
        };

        channel.reset();

        return channel;
    }

    fn reset(self: *Self) void {
        self.bank_number = if (self.is_percussion_channel) 128 else 0;
        self.patch_number = 0;

        self.modulation = 0;
        self.volume = 100 << 7;
        self.pan = 64 << 7;
        self.expression = 127 << 7;
        self.hold_pedal = false;

        self.reverb_send = 40;
        self.chorus_send = 0;

        self.rpn = -1;
        self.pitch_bend_range = 2 << 7;
        self.coarse_tune = 0;
        self.fine_tune = 8192;

        self.pitch_bend = 0.0;
    }

    fn resetAllControllers(self: *Self) void {
        self.modulation = 0;
        self.expression = 127 << 7;
        self.hold_pedal = false;

        self.rpn = -1;

        self.pitch_bend = 0.0;
    }

    fn setBank(self: *Self, value: i32) void {
        self.bank_number = value;

        if (self.is_percussion_channel) {
            self.bank_number += 128;
        }
    }

    fn setPatch(self: *Self, value: i32) void {
        self.patch_number = value;
    }

    fn setModulationCoarse(self: *Self, value: i32) void {
        self.modulation = @as(i16, @truncate((@as(i32, @intCast(self.modulation)) & 0x7F) | (value << 7)));
    }

    fn setModulationFine(self: *Self, value: i32) void {
        self.modulation = @as(i16, @truncate((@as(i32, @intCast(self.modulation)) & 0xFF80) | value));
    }

    fn setVolumeCoarse(self: *Self, value: i32) void {
        self.volume = @as(i16, @truncate((@as(i32, @intCast(self.volume)) & 0x7F) | (value << 7)));
    }

    fn setVolumeFine(self: *Self, value: i32) void {
        self.volume = @as(i16, @truncate((@as(i32, @intCast(self.volume)) & 0xFF80) | value));
    }

    fn setPanCoarse(self: *Self, value: i32) void {
        self.pan = @as(i16, @truncate((@as(i32, @intCast(self.pan)) & 0x7F) | (value << 7)));
    }

    fn setPanFine(self: *Self, value: i32) void {
        self.pan = @as(i16, @truncate((@as(i32, @intCast(self.pan)) & 0xFF80) | value));
    }

    fn setExpressionCoarse(self: *Self, value: i32) void {
        self.expression = @as(i16, @truncate((@as(i32, @intCast(self.expression)) & 0x7F) | (value << 7)));
    }

    fn setExpressionFine(self: *Self, value: i32) void {
        self.expression = @as(i16, @truncate((@as(i32, @intCast(self.expression)) & 0xFF80) | value));
    }

    fn setHoldPedal(self: *Self, value: i32) void {
        self.hold_pedal = value >= 64;
    }

    fn setReverbSend(self: *Self, value: i32) void {
        self.reverb_send = @as(u8, @truncate(@as(u32, @bitCast(value))));
    }

    fn setChorusSend(self: *Self, value: i32) void {
        self.chorus_send = @as(u8, @truncate(@as(u32, @bitCast(value))));
    }

    fn setRpnCoarse(self: *Self, value: i32) void {
        self.rpn = @as(i16, @truncate((@as(i32, @intCast(self.rpn)) & 0x7F) | (value << 7)));
    }

    fn setRpnFine(self: *Self, value: i32) void {
        self.rpn = @as(i16, @truncate((@as(i32, @intCast(self.rpn)) & 0xFF80) | value));
    }

    fn dataEntryCoarse(self: *Self, value: i32) void {
        if (self.rpn == 0) {
            self.pitch_bend_range = @truncate((@as(i32, @intCast(self.pitch_bend_range)) & 0x7F) | (value << 7));
        } else if (self.rpn == 1) {
            self.fine_tune = @truncate((@as(i32, @intCast(self.fine_tune)) & 0x7F) | (value << 7));
        } else if (self.rpn == 2) {
            self.coarse_tune = @truncate(value - 64);
        }
    }

    fn dataEntryFine(self: *Self, value: i32) void {
        if (self.rpn == 0) {
            self.pitch_bend_range = @truncate((@as(i32, @intCast(self.pitch_bend_range)) & 0xFF80) | value);
        } else if (self.rpn == 1) {
            self.fine_tune = @truncate((@as(i32, @intCast(self.fine_tune)) & 0xFF80) | value);
        }
    }

    fn setPitchBend(self: *Self, value1: i32, value2: i32) void {
        self.pitch_bend = (1.0 / 8192.0) * (@as(f32, @floatFromInt(value1 | (value2 << 7))) - 8192.0);
    }

    fn getBankNumber(self: *const Self) i32 {
        return self.bank_number;
    }

    fn getPatchNumber(self: *const Self) i32 {
        return self.patch_number;
    }

    fn getModulation(self: *const Self) f32 {
        return (50.0 / 16383.0) * @as(f32, @floatFromInt(self.modulation));
    }

    fn getVolume(self: *const Self) f32 {
        return (1.0 / 16383.0) * @as(f32, @floatFromInt(self.volume));
    }

    fn getPan(self: *const Self) f32 {
        return (100.0 / 16383.0) * @as(f32, @floatFromInt(self.pan)) - 50.0;
    }

    fn getExpression(self: *const Self) f32 {
        return (1.0 / 16383.0) * @as(f32, @floatFromInt(self.expression));
    }

    fn getHoldPedal(self: *const Self) bool {
        return self.hold_pedal;
    }

    fn getReverbSend(self: *const Self) f32 {
        return (1.0 / 127.0) * @as(f32, @floatFromInt(self.reverb_send));
    }

    fn getChorusSend(self: *const Self) f32 {
        return (1.0 / 127.0) * @as(f32, @floatFromInt(self.chorus_send));
    }

    fn getPitchBendRange(self: *const Self) f32 {
        return @as(f32, @floatFromInt(self.pitch_bend_range >> 7)) + 0.01 * @as(f32, @floatFromInt(self.pitch_bend_range & 0x7F));
    }

    fn getTune(self: *const Self) f32 {
        return @as(f32, @floatFromInt(self.coarse_tune)) + (1.0 / 8192.0) * @as(f32, @floatFromInt(self.fine_tune - 8192));
    }

    fn getPitchBend(self: *const Self) f32 {
        return self.getPitchBendRange() * self.pitch_bend;
    }
};

const Message = struct {
    const Self = @This();

    channel: u8,
    command: u8,
    data1: u8,
    data2: u8,

    const NORMAL: u8 = 0;
    const TEMPO_CHANGE: u8 = 252;
    const END_OF_TRACK: u8 = 255;

    fn common1(status: u8, data1: u8) Self {
        return Self{
            .channel = status & 0x0F,
            .command = status & 0xF0,
            .data1 = data1,
            .data2 = 0,
        };
    }

    fn common2(status: u8, data1: u8, data2: u8) Self {
        return Self{
            .channel = status & 0x0F,
            .command = status & 0xF0,
            .data1 = data1,
            .data2 = data2,
        };
    }

    fn tempoChange(tempo: i32) Self {
        return Self{
            .channel = Message.TEMPO_CHANGE,
            .command = @as(u8, @truncate(@as(u32, @bitCast((tempo >> 16))))),
            .data1 = @as(u8, @truncate(@as(u32, @bitCast((tempo >> 8))))),
            .data2 = @as(u8, @truncate(@as(u32, @bitCast(tempo)))),
        };
    }

    fn endOfTrack() Self {
        return Self{
            .channel = Message.END_OF_TRACK,
            .command = 0,
            .data1 = 0,
            .data2 = 0,
        };
    }

    fn getMessageType(self: *const Self) u8 {
        return switch (self.channel) {
            Message.TEMPO_CHANGE => Message.TEMPO_CHANGE,
            Message.END_OF_TRACK => Message.END_OF_TRACK,
            else => Message.NORMAL,
        };
    }

    fn getTempo(self: *const Self) f64 {
        return 60000000.0 / @as(f64, @floatFromInt((@as(i32, @intCast(self.command)) << 16) | (@as(i32, @intCast(self.data1)) << 8) | @as(i32, @intCast(self.data2))));
    }
};

pub const MidiFile = struct {
    const Self = @This();

    const MAX_TRACK_COUNT: usize = 32;

    allocator: Allocator,
    messages: []Message,
    times: []f64,

    pub fn init(allocator: Allocator, reader: anytype) !Self {
        const chunk_type = try BinaryReader.read([4]u8, reader);
        if (!mem.eql(u8, &chunk_type, "MThd")) {
            return ZiggySynthError.InvalidMidiFile;
        }

        const size = try BinaryReader.readBigEndian(i32, reader);
        if (size != 6) {
            return ZiggySynthError.InvalidMidiFile;
        }

        const format = try BinaryReader.readBigEndian(i16, reader);
        if (!(format == 0 or format == 1)) {
            return ZiggySynthError.InvalidMidiFile;
        }

        const track_count: usize = @intCast(try BinaryReader.readBigEndian(i16, reader));
        const resolution: i32 = @intCast(try BinaryReader.readBigEndian(i16, reader));

        if (track_count > MidiFile.MAX_TRACK_COUNT) {
            return ZiggySynthError.InvalidMidiFile;
        }

        var message_lists: [MidiFile.MAX_TRACK_COUNT]ArrayList(Message) = undefined;
        for (0..track_count) |i| {
            message_lists[i] = ArrayList(Message).init(allocator);
        }
        defer for (0..track_count) |i| {
            message_lists[i].deinit();
        };

        var tick_lists: [MidiFile.MAX_TRACK_COUNT]ArrayList(i32) = undefined;
        for (0..track_count) |i| {
            tick_lists[i] = ArrayList(i32).init(allocator);
        }
        defer for (0..track_count) |i| {
            tick_lists[i].deinit();
        };

        for (0..track_count) |i| {
            try MidiFile.readTrack(reader, &message_lists[i], &tick_lists[i]);
        }

        return try MidiFile.mergeTracks(allocator, message_lists[0..track_count], tick_lists[0..track_count], resolution);
    }

    pub fn deinit(self: *Self) void {
        self.allocator.free(self.times);
        self.allocator.free(self.messages);
    }

    fn readTrack(reader: anytype, messages: *ArrayList(Message), ticks: *ArrayList(i32)) !void {
        const chunk_type = try BinaryReader.read([4]u8, reader);
        if (!mem.eql(u8, &chunk_type, "MTrk")) {
            return ZiggySynthError.InvalidMidiFile;
        }

        _ = try BinaryReader.readBigEndian(i32, reader);

        var tick: i32 = 0;
        var last_status: u8 = 0;

        while (true) {
            const delta = try BinaryReader.readIntVariableLength(reader);
            const first = try BinaryReader.read(u8, reader);

            tick += delta;

            if ((first & 128) == 0) {
                const command = last_status & 0xF0;
                if (command == 0xC0 or command == 0xD0) {
                    try messages.append(Message.common1(last_status, first));
                    try ticks.append(tick);
                } else {
                    const data2 = try BinaryReader.read(u8, reader);
                    try messages.append(Message.common2(last_status, first, data2));
                    try ticks.append(tick);
                }

                continue;
            }

            switch (first) {
                0xF0 => try MidiFile.discardData(reader),
                0xF7 => try MidiFile.discardData(reader),
                0xFF => switch (try BinaryReader.read(u8, reader)) {
                    0x2F => {
                        _ = try BinaryReader.read(u8, reader);
                        try messages.append(Message.endOfTrack());
                        try ticks.append(tick);
                        return;
                    },
                    0x51 => {
                        try messages.append(Message.tempoChange(try MidiFile.readTempo(reader)));
                        try ticks.append(tick);
                    },
                    else => try MidiFile.discardData(reader),
                },
                else => {
                    const command = first & 0xF0;
                    if (command == 0xC0 or command == 0xD0) {
                        const data1 = try BinaryReader.read(u8, reader);
                        try messages.append(Message.common1(first, data1));
                        try ticks.append(tick);
                    } else {
                        const data1 = try BinaryReader.read(u8, reader);
                        const data2 = try BinaryReader.read(u8, reader);
                        try messages.append(Message.common2(first, data1, data2));
                        try ticks.append(tick);
                    }
                },
            }

            last_status = first;
        }
    }

    fn mergeTracks(allocator: Allocator, message_lists: []ArrayList(Message), tick_lists: []ArrayList(i32), resolution: i32) !Self {
        var merged_messages = ArrayList(Message).init(allocator);
        defer merged_messages.deinit();

        var merged_times = ArrayList(f64).init(allocator);
        defer merged_times.deinit();

        var indices = mem.zeroes([MidiFile.MAX_TRACK_COUNT]usize);

        var current_tick: i32 = 0;
        var current_time: f64 = 0.0;

        var tempo: f64 = 120.0;

        while (true) {
            var min_tick: i32 = math.maxInt(i32);
            var min_index: i32 = -1;

            for (0..tick_lists.len) |ch| {
                if (indices[ch] < tick_lists[ch].items.len) {
                    const tick = tick_lists[ch].items[indices[ch]];
                    if (tick < min_tick) {
                        min_tick = tick;
                        min_index = @intCast(ch);
                    }
                }
            }

            if (min_index == -1) {
                break;
            }

            const next_tick = tick_lists[@intCast(min_index)].items[indices[@intCast(min_index)]];
            const delta_tick = next_tick - current_tick;
            const delta_time = 60.0 / (@as(f64, @floatFromInt(resolution)) * tempo) * @as(f64, @floatFromInt(delta_tick));

            current_tick += delta_tick;
            current_time += delta_time;

            const message = message_lists[@intCast(min_index)].items[indices[@intCast(min_index)]];
            if (message.getMessageType() == Message.TEMPO_CHANGE) {
                tempo = message.getTempo();
            } else {
                try merged_messages.append(message);
                try merged_times.append(current_time);
            }

            indices[@intCast(min_index)] += 1;
        }

        var messages = try allocator.alloc(Message, merged_messages.items.len);
        errdefer allocator.free(messages);

        var times = try allocator.alloc(f64, merged_times.items.len);
        errdefer allocator.free(times);

        for (0..messages.len) |i| {
            messages[i] = merged_messages.items[i];
            times[i] = merged_times.items[i];
        }

        return Self{
            .allocator = allocator,
            .messages = messages,
            .times = times,
        };
    }

    fn discardData(reader: anytype) !void {
        const size: usize = @intCast(try BinaryReader.readIntVariableLength(reader));
        try reader.skipBytes(size, .{});
    }

    fn readTempo(reader: anytype) !i32 {
        const size = try BinaryReader.readIntVariableLength(reader);
        if (size != 3) {
            return ZiggySynthError.InvalidMidiFile;
        }

        const b1: i32 = @intCast(try BinaryReader.read(u8, reader));
        const b2: i32 = @intCast(try BinaryReader.read(u8, reader));
        const b3: i32 = @intCast(try BinaryReader.read(u8, reader));

        return ((b1 << 16) | (b2 << 8) | b3);
    }

    pub fn getLength(self: *const Self) f64 {
        return self.times[self.times.len - 1];
    }
};

pub const MidiFileSequencer = struct {
    const Self = @This();

    synthesizer: *Synthesizer,

    midi_file: ?*const MidiFile,
    play_loop: bool,

    block_wrote: usize,

    current_time: f64,
    msg_index: usize,

    pub fn init(synthesizer: *Synthesizer) Self {
        return Self{
            .synthesizer = synthesizer,
            .midi_file = null,
            .play_loop = false,
            .block_wrote = 0,
            .current_time = 0.0,
            .msg_index = 0,
        };
    }

    pub fn play(self: *Self, midi_file: *const MidiFile, play_loop: bool) void {
        self.midi_file = midi_file;
        self.play_loop = play_loop;

        self.block_wrote = self.synthesizer.block_size;

        self.current_time = 0.0;
        self.msg_index = 0;

        self.synthesizer.reset();
    }

    pub fn stop(self: *Self) void {
        self.midi_file = null;
        self.synthesizer.reset();
    }

    pub fn render(self: *Self, left: []f32, right: []f32) void {
        if (left.len != right.len) {
            unreachable;
        }

        var wrote: usize = 0;
        while (wrote < left.len) {
            if (self.block_wrote == self.synthesizer.block_size) {
                self.processEvents();
                self.block_wrote = 0;
                self.current_time += @as(f64, @floatFromInt(self.synthesizer.block_size)) / @as(f64, @floatFromInt(self.synthesizer.sample_rate));
            }

            const src_rem = @as(usize, @intCast(self.synthesizer.block_size)) - self.block_wrote;
            const dst_rem = left.len - wrote;
            const rem = @min(src_rem, dst_rem);

            self.synthesizer.render(left[wrote..(wrote + rem)], right[wrote..(wrote + rem)]);

            self.block_wrote += rem;
            wrote += rem;
        }
    }

    fn processEvents(self: *Self) void {
        const midi_file_r = self.midi_file orelse return;

        while (self.msg_index < midi_file_r.messages.len) {
            const time = midi_file_r.times[self.msg_index];
            const msg = midi_file_r.messages[self.msg_index];

            if (time <= self.current_time) {
                if (msg.getMessageType() == Message.NORMAL) {
                    self.synthesizer.processMidiMessage(@intCast(msg.channel), @intCast(msg.command), @intCast(msg.data1), @intCast(msg.data2));
                }
                self.msg_index += 1;
            } else {
                break;
            }
        }

        if (self.msg_index == midi_file_r.messages.len and self.play_loop) {
            self.current_time = 0.0;
            self.msg_index = 0;
            self.synthesizer.noteOffAll(false);
        }
    }
};

const Reverb = struct {
    const Self = @This();

    const FIXED_GAIN: f32 = 0.015;
    const SCALE_WET: f32 = 3.0;
    const SCALE_DAMP: f32 = 0.4;
    const SCALE_ROOM: f32 = 0.28;
    const OFFSET_ROOM: f32 = 0.7;
    const INITIAL_ROOM: f32 = 0.5;
    const INITIAL_DAMP: f32 = 0.5;
    const INITIAL_WET: f32 = 1.0 / Reverb.SCALE_WET;
    const INITIAL_WIDTH: f32 = 1.0;
    const STEREO_SPREAD: usize = 23;

    const CF_TUNING_L1: usize = 1116;
    const CF_TUNING_R1: usize = 1116 + Reverb.STEREO_SPREAD;
    const CF_TUNING_L2: usize = 1188;
    const CF_TUNING_R2: usize = 1188 + Reverb.STEREO_SPREAD;
    const CF_TUNING_L3: usize = 1277;
    const CF_TUNING_R3: usize = 1277 + Reverb.STEREO_SPREAD;
    const CF_TUNING_L4: usize = 1356;
    const CF_TUNING_R4: usize = 1356 + Reverb.STEREO_SPREAD;
    const CF_TUNING_L5: usize = 1422;
    const CF_TUNING_R5: usize = 1422 + Reverb.STEREO_SPREAD;
    const CF_TUNING_L6: usize = 1491;
    const CF_TUNING_R6: usize = 1491 + Reverb.STEREO_SPREAD;
    const CF_TUNING_L7: usize = 1557;
    const CF_TUNING_R7: usize = 1557 + Reverb.STEREO_SPREAD;
    const CF_TUNING_L8: usize = 1617;
    const CF_TUNING_R8: usize = 1617 + Reverb.STEREO_SPREAD;
    const APF_TUNING_L1: usize = 556;
    const APF_TUNING_R1: usize = 556 + Reverb.STEREO_SPREAD;
    const APF_TUNING_L2: usize = 441;
    const APF_TUNING_R2: usize = 441 + Reverb.STEREO_SPREAD;
    const APF_TUNING_L3: usize = 341;
    const APF_TUNING_R3: usize = 341 + Reverb.STEREO_SPREAD;
    const APF_TUNING_L4: usize = 225;
    const APF_TUNING_R4: usize = 225 + Reverb.STEREO_SPREAD;

    allocator: Allocator,
    buffer: []f32,

    cfs_l: [8]CombFilter,
    cfs_r: [8]CombFilter,
    apfs_l: [4]AllPassFilter,
    apfs_r: [4]AllPassFilter,

    gain: f32,
    room_size: f32,
    room_size1: f32,
    damp: f32,
    damp1: f32,
    wet: f32,
    wet1: f32,
    wet2: f32,
    width: f32,

    fn init(allocator: Allocator, sample_rate: i32) !Self {
        // zig-format off
        const total_buffer_length =
            scaleTuning(sample_rate, CF_TUNING_L1) +
            scaleTuning(sample_rate, CF_TUNING_R1) +
            scaleTuning(sample_rate, CF_TUNING_L2) +
            scaleTuning(sample_rate, CF_TUNING_R2) +
            scaleTuning(sample_rate, CF_TUNING_L3) +
            scaleTuning(sample_rate, CF_TUNING_R3) +
            scaleTuning(sample_rate, CF_TUNING_L4) +
            scaleTuning(sample_rate, CF_TUNING_R4) +
            scaleTuning(sample_rate, CF_TUNING_L5) +
            scaleTuning(sample_rate, CF_TUNING_R5) +
            scaleTuning(sample_rate, CF_TUNING_L6) +
            scaleTuning(sample_rate, CF_TUNING_R6) +
            scaleTuning(sample_rate, CF_TUNING_L7) +
            scaleTuning(sample_rate, CF_TUNING_R7) +
            scaleTuning(sample_rate, CF_TUNING_L8) +
            scaleTuning(sample_rate, CF_TUNING_R8) +
            scaleTuning(sample_rate, APF_TUNING_L1) +
            scaleTuning(sample_rate, APF_TUNING_R1) +
            scaleTuning(sample_rate, APF_TUNING_L2) +
            scaleTuning(sample_rate, APF_TUNING_R2) +
            scaleTuning(sample_rate, APF_TUNING_L3) +
            scaleTuning(sample_rate, APF_TUNING_R3) +
            scaleTuning(sample_rate, APF_TUNING_L4) +
            scaleTuning(sample_rate, APF_TUNING_R4);
        // zig-format on

        var buffer = try allocator.alloc(f32, total_buffer_length);
        errdefer allocator.free(buffer);

        var cfs_l = mem.zeroes([8]CombFilter);
        var cfs_r = mem.zeroes([8]CombFilter);
        var apfs_l = mem.zeroes([4]AllPassFilter);
        var apfs_r = mem.zeroes([4]AllPassFilter);
        var p: usize = 0;

        cfs_l[0] = CombFilter.init(buffer[p..(p + scaleTuning(sample_rate, CF_TUNING_L1))]);
        p += scaleTuning(sample_rate, CF_TUNING_L1);
        cfs_l[1] = CombFilter.init(buffer[p..(p + scaleTuning(sample_rate, CF_TUNING_L2))]);
        p += scaleTuning(sample_rate, CF_TUNING_L2);
        cfs_l[2] = CombFilter.init(buffer[p..(p + scaleTuning(sample_rate, CF_TUNING_L3))]);
        p += scaleTuning(sample_rate, CF_TUNING_L3);
        cfs_l[3] = CombFilter.init(buffer[p..(p + scaleTuning(sample_rate, CF_TUNING_L4))]);
        p += scaleTuning(sample_rate, CF_TUNING_L4);
        cfs_l[4] = CombFilter.init(buffer[p..(p + scaleTuning(sample_rate, CF_TUNING_L5))]);
        p += scaleTuning(sample_rate, CF_TUNING_L5);
        cfs_l[5] = CombFilter.init(buffer[p..(p + scaleTuning(sample_rate, CF_TUNING_L6))]);
        p += scaleTuning(sample_rate, CF_TUNING_L6);
        cfs_l[6] = CombFilter.init(buffer[p..(p + scaleTuning(sample_rate, CF_TUNING_L7))]);
        p += scaleTuning(sample_rate, CF_TUNING_L7);
        cfs_l[7] = CombFilter.init(buffer[p..(p + scaleTuning(sample_rate, CF_TUNING_L8))]);
        p += scaleTuning(sample_rate, CF_TUNING_L8);

        cfs_r[0] = CombFilter.init(buffer[p..(p + scaleTuning(sample_rate, CF_TUNING_R1))]);
        p += scaleTuning(sample_rate, CF_TUNING_R1);
        cfs_r[1] = CombFilter.init(buffer[p..(p + scaleTuning(sample_rate, CF_TUNING_R2))]);
        p += scaleTuning(sample_rate, CF_TUNING_R2);
        cfs_r[2] = CombFilter.init(buffer[p..(p + scaleTuning(sample_rate, CF_TUNING_R3))]);
        p += scaleTuning(sample_rate, CF_TUNING_R3);
        cfs_r[3] = CombFilter.init(buffer[p..(p + scaleTuning(sample_rate, CF_TUNING_R4))]);
        p += scaleTuning(sample_rate, CF_TUNING_R4);
        cfs_r[4] = CombFilter.init(buffer[p..(p + scaleTuning(sample_rate, CF_TUNING_R5))]);
        p += scaleTuning(sample_rate, CF_TUNING_R5);
        cfs_r[5] = CombFilter.init(buffer[p..(p + scaleTuning(sample_rate, CF_TUNING_R6))]);
        p += scaleTuning(sample_rate, CF_TUNING_R6);
        cfs_r[6] = CombFilter.init(buffer[p..(p + scaleTuning(sample_rate, CF_TUNING_R7))]);
        p += scaleTuning(sample_rate, CF_TUNING_R7);
        cfs_r[7] = CombFilter.init(buffer[p..(p + scaleTuning(sample_rate, CF_TUNING_R8))]);
        p += scaleTuning(sample_rate, CF_TUNING_R8);

        apfs_l[0] = AllPassFilter.init(buffer[p..(p + scaleTuning(sample_rate, APF_TUNING_L1))]);
        p += scaleTuning(sample_rate, APF_TUNING_L1);
        apfs_l[1] = AllPassFilter.init(buffer[p..(p + scaleTuning(sample_rate, APF_TUNING_L2))]);
        p += scaleTuning(sample_rate, APF_TUNING_L2);
        apfs_l[2] = AllPassFilter.init(buffer[p..(p + scaleTuning(sample_rate, APF_TUNING_L3))]);
        p += scaleTuning(sample_rate, APF_TUNING_L3);
        apfs_l[3] = AllPassFilter.init(buffer[p..(p + scaleTuning(sample_rate, APF_TUNING_L4))]);
        p += scaleTuning(sample_rate, APF_TUNING_L4);

        apfs_r[0] = AllPassFilter.init(buffer[p..(p + scaleTuning(sample_rate, APF_TUNING_R1))]);
        p += scaleTuning(sample_rate, APF_TUNING_R1);
        apfs_r[1] = AllPassFilter.init(buffer[p..(p + scaleTuning(sample_rate, APF_TUNING_R2))]);
        p += scaleTuning(sample_rate, APF_TUNING_R2);
        apfs_r[2] = AllPassFilter.init(buffer[p..(p + scaleTuning(sample_rate, APF_TUNING_R3))]);
        p += scaleTuning(sample_rate, APF_TUNING_R3);
        apfs_r[3] = AllPassFilter.init(buffer[p..(p + scaleTuning(sample_rate, APF_TUNING_R4))]);
        p += scaleTuning(sample_rate, APF_TUNING_R4);

        if (p != total_buffer_length) {
            unreachable;
        }

        for (&apfs_l) |*apf| {
            apf.setFeedback(0.5);
        }

        for (&apfs_r) |*apf| {
            apf.setFeedback(0.5);
        }

        var reverb = Self{
            .allocator = allocator,
            .buffer = buffer,
            .cfs_l = cfs_l,
            .cfs_r = cfs_r,
            .apfs_l = apfs_l,
            .apfs_r = apfs_r,
            .gain = 0.0,
            .room_size = 0.0,
            .room_size1 = 0.0,
            .damp = 0.0,
            .damp1 = 0.0,
            .wet = 0.0,
            .wet1 = 0.0,
            .wet2 = 0.0,
            .width = 0.0,
        };

        reverb.setWet(Reverb.INITIAL_WET);
        reverb.setRoomSize(Reverb.INITIAL_ROOM);
        reverb.setDamp(Reverb.INITIAL_DAMP);
        reverb.setWidth(Reverb.INITIAL_WIDTH);
        reverb.mute();

        return reverb;
    }

    fn deinit(self: *Self) void {
        self.allocator.free(self.buffer);
    }

    fn mute(self: *Self) void {
        for (&self.cfs_l) |*cf| {
            cf.mute();
        }

        for (&self.cfs_r) |*cf| {
            cf.mute();
        }

        for (&self.apfs_l) |*apf| {
            apf.mute();
        }

        for (&self.apfs_r) |*apf| {
            apf.mute();
        }
    }

    fn scaleTuning(sample_rate: i32, tuning: usize) usize {
        return @intFromFloat(@round(@as(f64, @floatFromInt(sample_rate)) / 44100.0 * @as(f64, @floatFromInt(tuning))));
    }

    fn process(self: *Self, input: []f32, output_left: []f32, output_right: []f32) void {
        for (output_left) |*dst| {
            dst.* = 0.0;
        }
        for (output_right) |*dst| {
            dst.* = 0.0;
        }

        for (&self.cfs_l) |*cf| {
            cf.process(input, output_left);
        }
        for (&self.apfs_l) |*apf| {
            apf.process(output_left);
        }

        for (&self.cfs_r) |*cf| {
            cf.process(input, output_right);
        }
        for (&self.apfs_r) |*apf| {
            apf.process(output_right);
        }

        // With the default settings, we can skip this part.
        if (1.0 - self.wet1 > 1.0E-3 or self.wet2 > 1.0E-3) {
            for (0..input.len) |t| {
                const left = output_left[t];
                const right = output_right[t];
                output_left[t] = left * self.wet1 + right * self.wet2;
                output_right[t] = right * self.wet1 + left * self.wet2;
            }
        }
    }

    fn update(self: *Self) void {
        self.wet1 = self.wet * (self.width / 2.0 + 0.5);
        self.wet2 = self.wet * ((1.0 - self.width) / 2.0);

        self.room_size1 = self.room_size;
        self.damp1 = self.damp;
        self.gain = Reverb.FIXED_GAIN;

        for (&self.cfs_l) |*cf| {
            cf.setFeedback(self.room_size1);
            cf.setDamp(self.damp1);
        }
        for (&self.cfs_r) |*cf| {
            cf.setFeedback(self.room_size1);
            cf.setDamp(self.damp1);
        }
    }

    fn getInputGain(self: *const Self) f32 {
        return self.gain;
    }

    fn setRoomSize(self: *Self, value: f32) void {
        self.room_size = (value * Reverb.SCALE_ROOM) + Reverb.OFFSET_ROOM;
        self.update();
    }

    fn setDamp(self: *Self, value: f32) void {
        self.damp = value * Reverb.SCALE_DAMP;
        self.update();
    }

    fn setWet(self: *Self, value: f32) void {
        self.wet = value * Reverb.SCALE_WET;
        self.update();
    }

    fn setWidth(self: *Self, value: f32) void {
        self.width = value;
        self.update();
    }
};

const CombFilter = struct {
    const Self = @This();

    buffer: []f32,

    buffer_index: usize,
    filter_store: f32,

    feedback: f32,
    damp1: f32,
    damp2: f32,

    fn init(buffer: []f32) Self {
        return Self{
            .buffer = buffer,
            .buffer_index = 0,
            .filter_store = 0.0,
            .feedback = 0.0,
            .damp1 = 0.0,
            .damp2 = 0.0,
        };
    }

    fn mute(self: *Self) void {
        var i: usize = 0;
        while (i < self.buffer.len) : (i += 1) {
            self.buffer[i] = 0.0;
        }

        self.filter_store = 0.0;
    }

    fn process(self: *Self, input_block: []f32, output_block: []f32) void {
        const buffer_length = self.buffer.len;
        const output_block_length = output_block.len;

        var block_index: usize = 0;
        while (block_index < output_block_length) {
            if (self.buffer_index == buffer_length) {
                self.buffer_index = 0;
            }

            const src_rem = buffer_length - self.buffer_index;
            const dst_rem = output_block_length - block_index;
            const rem = @min(src_rem, dst_rem);

            for (0..rem) |t| {
                const block_pos = block_index + t;
                const buffer_pos = self.buffer_index + t;

                const input = input_block[block_pos];

                // The following ifs are to avoid performance problem due to denormalized number.
                // The original implementation uses unsafe cast to detect denormalized number.
                // I tried to reproduce the original implementation using Unsafe.As,
                // but the simple Math.Abs version was faster according to some benchmarks.

                var output = self.buffer[buffer_pos];
                if (@fabs(output) < 1.0E-6) {
                    output = 0.0;
                }

                self.filter_store = (output * self.damp2) + (self.filter_store * self.damp1);
                if (@fabs(self.filter_store) < 1.0E-6) {
                    self.filter_store = 0.0;
                }

                self.buffer[buffer_pos] = input + (self.filter_store * self.feedback);
                output_block[block_pos] += output;
            }

            self.buffer_index += rem;
            block_index += rem;
        }
    }

    fn setFeedback(self: *Self, value: f32) void {
        self.feedback = value;
    }

    fn setDamp(self: *Self, value: f32) void {
        self.damp1 = value;
        self.damp2 = 1.0 - value;
    }
};

const AllPassFilter = struct {
    const Self = @This();

    buffer: []f32,

    buffer_index: usize,

    feedback: f32,

    fn init(buffer: []f32) Self {
        return Self{
            .buffer = buffer,
            .buffer_index = 0,
            .feedback = 0.0,
        };
    }

    fn mute(self: *Self) void {
        for (self.buffer) |*value| {
            value.* = 0.0;
        }
    }

    fn process(self: *Self, block: []f32) void {
        const buffer_length = self.buffer.len;
        const block_length = block.len;

        var block_index: usize = 0;
        while (block_index < block_length) {
            if (self.buffer_index == buffer_length) {
                self.buffer_index = 0;
            }

            const src_rem = buffer_length - self.buffer_index;
            const dst_rem = block_length - block_index;
            const rem = @min(src_rem, dst_rem);

            for (0..rem) |t| {
                const block_pos = block_index + t;
                const buffer_pos = self.buffer_index + t;

                const input = block[block_pos];

                var bufout = self.buffer[buffer_pos];
                if (@fabs(bufout) < 1.0E-6) {
                    bufout = 0.0;
                }

                block[block_pos] = bufout - input;
                self.buffer[buffer_pos] = input + (bufout * self.feedback);
            }

            self.buffer_index += rem;
            block_index += rem;
        }
    }

    fn setFeedback(self: *Self, value: f32) void {
        self.feedback = value;
    }
};

const Chorus = struct {
    const Self = @This();

    allocator: Allocator,

    buffer_l: []f32,
    buffer_r: []f32,

    delay_table: []f32,

    buffer_index: usize,

    delay_table_index_l: usize,
    delay_table_index_r: usize,

    fn init(allocator: Allocator, sample_rate: i32, delay: f64, depth: f64, frequency: f64) !Self {
        const buffer_length = @as(usize, @intFromFloat(@as(f64, @floatFromInt(sample_rate)) * (delay + depth))) + 2;
        var buffer_l = try allocator.alloc(f32, buffer_length);
        errdefer allocator.free(buffer_l);
        var buffer_r = try allocator.alloc(f32, buffer_length);
        errdefer allocator.free(buffer_r);

        const delay_table_length = @as(usize, @intFromFloat(@round(@as(f64, @floatFromInt(sample_rate)) / frequency)));
        var delay_table = try allocator.alloc(f32, delay_table_length);
        errdefer allocator.free(delay_table);
        for (0..delay_table_length) |t| {
            const phase = 2.0 * math.pi * @as(f64, @floatFromInt(t)) / @as(f64, @floatFromInt(delay_table_length));
            delay_table[t] = @floatCast(@as(f64, @floatFromInt(sample_rate)) * (delay + depth * @sin(phase)));
        }

        const buffer_index: usize = 0;

        const delay_table_index_l: usize = 0;
        const delay_table_index_r: usize = delay_table_length / 4;

        var chorus = Self{
            .allocator = allocator,
            .buffer_l = buffer_l,
            .buffer_r = buffer_r,
            .delay_table = delay_table,
            .buffer_index = buffer_index,
            .delay_table_index_l = delay_table_index_l,
            .delay_table_index_r = delay_table_index_r,
        };

        chorus.mute();

        return chorus;
    }

    fn deinit(self: *Self) void {
        self.allocator.free(self.delay_table);
        self.allocator.free(self.buffer_l);
        self.allocator.free(self.buffer_r);
    }

    fn process(self: *Self, input_left: []f32, input_right: []f32, output_left: []f32, output_right: []f32) void {
        const buffer_length = self.buffer_l.len;
        const delay_table_length = self.delay_table.len;
        const input_length = input_left.len;

        for (0..input_length) |t| {
            {
                var position = @as(f64, @floatFromInt(self.buffer_index)) - @as(f64, @floatCast(self.delay_table[self.delay_table_index_l]));
                if (position < 0.0) {
                    position += @as(f64, @floatFromInt(buffer_length));
                }

                var index1 = @as(usize, @intFromFloat(position));
                var index2 = index1 + 1;
                if (index2 == buffer_length) {
                    index2 = 0;
                }

                const x1: f64 = @floatCast(self.buffer_l[index1]);
                const x2: f64 = @floatCast(self.buffer_l[index2]);
                const a = position - @as(f64, @floatFromInt(index1));
                output_left[t] = @floatCast(x1 + a * (x2 - x1));

                self.delay_table_index_l += 1;
                if (self.delay_table_index_l == delay_table_length) {
                    self.delay_table_index_l = 0;
                }
            }

            {
                var position = @as(f64, @floatFromInt(self.buffer_index)) - @as(f64, @floatCast(self.delay_table[self.delay_table_index_r]));
                if (position < 0.0) {
                    position += @floatFromInt(buffer_length);
                }

                var index1: usize = @intFromFloat(position);
                var index2: usize = index1 + 1;
                if (index2 == buffer_length) {
                    index2 = 0;
                }

                const x1: f64 = @floatCast(self.buffer_r[index1]);
                const x2: f64 = @floatCast(self.buffer_r[index2]);
                const a = position - @as(f64, @floatFromInt(index1));
                output_right[t] = @floatCast(x1 + a * (x2 - x1));

                self.delay_table_index_r += 1;
                if (self.delay_table_index_r == delay_table_length) {
                    self.delay_table_index_r = 0;
                }
            }

            self.buffer_l[self.buffer_index] = input_left[t];
            self.buffer_r[self.buffer_index] = input_right[t];
            self.buffer_index += 1;
            if (self.buffer_index == buffer_length) {
                self.buffer_index = 0;
            }
        }
    }

    fn mute(self: *Self) void {
        for (self.buffer_l) |*value| {
            value.* = 0.0;
        }
        for (self.buffer_r) |*value| {
            value.* = 0.0;
        }
    }
};<|MERGE_RESOLUTION|>--- conflicted
+++ resolved
@@ -204,11 +204,7 @@
 
             if (mem.eql(u8, &id, "smpl")) {
                 wave_data = try allocator.alloc(i16, size / 2);
-<<<<<<< HEAD
-                try rc.readNoEof(@ptrCast([*]u8, wave_data.?.ptr)[0..size]);
-=======
-                try reader.readNoEof(@as([*]u8, @ptrCast(wave_data.?.ptr))[0..size]);
->>>>>>> dea4ea33
+                try rc.readNoEof(@as([*]u8, @ptrCast(wave_data.?.ptr))[0..size]);
             } else if (mem.eql(u8, &id, "sm24")) {
                 try rc.skipBytes(size, .{});
             } else {
